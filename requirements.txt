--- conflicted
+++ resolved
@@ -1,8 +1,3 @@
-<<<<<<< HEAD
-lockfile
-mock
-=======
->>>>>>> 8fae53aa
 numpy
 future
 lockfile
@@ -12,11 +7,6 @@
 niworkflows>=0.0.3a15
 pandas
 dipy
-<<<<<<< HEAD
--e git+https://github.com/nipy/nipype#egg=nipype
-sklearn
-=======
->>>>>>> 8fae53aa
 jinja2
 seaborn
 pyPdf2
