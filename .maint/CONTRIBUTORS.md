--- conflicted
+++ resolved
@@ -31,9 +31,4 @@
 | Tooley | Ursula A. | @utooley | 0000-0001-6377-3885 | Department of Neuroscience, University of Pennsylvania, PA, USA |
 | Triplett | William | @wtriplett | 0000-0002-9546-1306 | University of Florida: Gainesville, Florida, US |
 | Varada | Jan | @jvarada | | Functional MRI Facility, National Institute of Mental Health, Bethesda, MD, USA |
-<<<<<<< HEAD
-| Velasco | Pablo | @pvelasco | 0000-0002-5749-6049 | Center for Brain Imaging, New York University, NY, USA |
-| | Michael | @octomike | | Max Planck Institute for Human Development, Berlin, Germany |
-=======
-| Velasco | Pablo | @pvelasco | | Center for Brain Imaging, New York University, NY, USA |
->>>>>>> 112e4e97
+| Velasco | Pablo | @pvelasco | 0000-0002-5749-6049 | Center for Brain Imaging, New York University, NY, USA |