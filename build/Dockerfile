
FROM oesteban/crn_nipype

ARG GIT_BRANCH
ENV GIT_BRANCH ${GIT_BRANCH:-master}

ARG GIT_URL
ENV GIT_URL ${GIT_URL:-"https://github.com/poldracklab/mriqc.git"}

WORKDIR /root/src
RUN git clone $GIT_URL && \
    cd mriqc && \
    git checkout $GIT_BRANCH && \
    source activate crnenv && \
    python setup.py install && \
    python -c "from mriqc.data import get_brainweb_1mm_normal; get_brainweb_1mm_normal()"
    
WORKDIR /root/
ADD files/run_* /usr/bin/
RUN chmod +x /usr/bin/run_*
<<<<<<< HEAD
=======

RUN groupadd -g 1002 agave && \
    groupadd -g 1001 docker && \
    useradd -m -G agave,docker -s /bin/bash -u 1001 ubuntu
USER ubuntu
>>>>>>> bc78a6d5

ENTRYPOINT ["/usr/bin/run_mriqc"]
CMD ["--help"]<|MERGE_RESOLUTION|>--- conflicted
+++ resolved
@@ -15,17 +15,13 @@
     python setup.py install && \
     python -c "from mriqc.data import get_brainweb_1mm_normal; get_brainweb_1mm_normal()"
     
-WORKDIR /root/
 ADD files/run_* /usr/bin/
 RUN chmod +x /usr/bin/run_*
-<<<<<<< HEAD
-=======
 
 RUN groupadd -g 1002 agave && \
     groupadd -g 1001 docker && \
     useradd -m -G agave,docker -s /bin/bash -u 1001 ubuntu
 USER ubuntu
->>>>>>> bc78a6d5
 
 ENTRYPOINT ["/usr/bin/run_mriqc"]
 CMD ["--help"]