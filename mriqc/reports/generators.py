#!/usr/bin/env python
# -*- coding: utf-8 -*-
# emacs: -*- mode: python; py-indent-offset: 4; indent-tabs-mode: nil -*-
# vi: set ft=python sts=4 ts=4 sw=4 et:
# pylint: disable=no-member
#
# @Author: oesteban
# @Date:   2016-01-05 11:33:39
# @Email:  code@oscaresteban.es
# @Last modified by:   oesteban
<<<<<<< HEAD
# @Last Modified time: 2016-09-14 11:14:25
=======
# @Last Modified time: 2016-09-14 14:59:47
>>>>>>> a3e6e846
""" Encapsulates report generation functions """
from __future__ import print_function, division, absolute_import, unicode_literals
from builtins import zip, range, object, str  # pylint: disable=W0622

from __future__ import unicode_literals

import sys
import os
import os.path as op
import collections
import glob
import json

import pandas as pd
import matplotlib
matplotlib.use('Agg')
import matplotlib.pyplot as plt
from matplotlib.backends.backend_pdf import PdfPages

import jinja2

from mriqc.interfaces.viz_utils import plot_measures, plot_all

# matplotlib.rc('figure', figsize=(11.69, 8.27))  # for DINA4 size
STRUCTURAL_QCGROUPS = [
    ['icvs_csf', 'icvs_gm', 'icvs_wm'],
    ['rpve_csf', 'rpve_gm', 'rpve_wm'],
    ['inu_range', 'inu_med'],
    ['cnr'], ['efc'], ['fber'], ['cjv'],
    ['fwhm_avg', 'fwhm_x', 'fwhm_y', 'fwhm_z'],
    ['qi1', 'qi2', 'wm2max'],
    ['snr', 'snr_csf', 'snr_gm', 'snr_wm'],
    ['summary_mean_bg', 'summary_stdv_bg', 'summary_p05_bg', 'summary_p95_bg',
     'summary_mean_csf', 'summary_stdv_csf', 'summary_p05_csf', 'summary_p95_csf',
     'summary_mean_gm', 'summary_stdv_gm', 'summary_p05_gm', 'summary_p95_gm',
     'summary_mean_wm', 'summary_stdv_wm', 'summary_p05_wm', 'summary_p95_wm']
]

FUNC_SPATIAL_QCGROUPS = [
    ['summary_mean_bg', 'summary_stdv_bg', 'summary_p05_bg', 'summary_p95_bg'],
    ['summary_mean_fg', 'summary_stdv_fg', 'summary_p05_fg', 'summary_p95_fg'],
    ['efc'],
    ['fber'],
    ['fwhm', 'fwhm_x', 'fwhm_y', 'fwhm_z'],
    ['gsr_%s' % a for a in ['x', 'y']],
    ['snr']
]

FUNC_TEMPORAL_QCGROUPS = [
    ['dvars'], ['gcor'], ['m_tsnr'], ['mean_fd'],
    ['num_fd'], ['outlier'], ['perc_fd'], ['quality']
]


def workflow_report(qctype, settings=None):
    """ Creates the report """
    import datetime

    dframe, failed = generate_csv(qctype, settings)
    sub_list = sorted(pd.unique(dframe.subject_id.ravel())) #pylint: disable=E1101

    if qctype == 'anat':
        qctype = 'anatomical'
    elif qctype == 'func':
        qctype = 'functional'

    out_dir = settings.get('output_dir', os.getcwd())
    work_dir = settings.get('work_dir', op.abspath('tmp'))
    out_file = op.join(out_dir, qctype + '_%s.pdf')

    result = {}
    func = getattr(sys.modules[__name__], 'report_' + qctype)

    pdf_group = []
    # Generate summary page
    out_sum = op.join(work_dir, 'summary_group.pdf')
    summary_cover(dframe, qctype, failed=failed, out_file=out_sum)
    pdf_group.append(out_sum)

    # Generate group report
    qc_group = op.join(work_dir, 'qc_measures_group.pdf')
    # Generate violinplots. If successfull, add documentation.
    func(dframe, out_file=qc_group)
    pdf_group.append(qc_group)

    if len(pdf_group) > 0:
        out_group_file = op.join(out_dir, '%s_group.pdf' % qctype)
        # Generate final report with collected pdfs in plots
        concat_pdf(pdf_group, out_group_file)
        result['group'] = {'success': True, 'path': out_group_file}

    out_indiv_files = []
    # Generate individual reports for subjects
    for subid in sub_list:
        # Get subject-specific info
        subdf = dframe.loc[dframe['subject_id'] == subid]
        sessions = sorted(pd.unique(subdf.session_id.ravel()))
        plots = []
        sess_scans = []
        # Re-build mosaic location
        for sesid in sessions:
            sesdf = subdf.loc[subdf['session_id'] == sesid]
            scans = sorted(pd.unique(sesdf.run_id.ravel()))

            # Each scan has a volume and (optional) fd plot
            for scanid in scans:
                if 'anat' in qctype:
                    fpdf = op.join(work_dir, 'anatomical_%s_%s_%s.pdf' %
                                   (subid, sesid, scanid))

                    if op.isfile(fpdf):
                        plots.append(fpdf)

                if 'func' in qctype:
                    mepi = op.join(work_dir, 'meanepi_%s_%s_%s.pdf' %
                                   (subid, sesid, scanid))
                    if op.isfile(mepi):
                        plots.append(mepi)

                    tsnr = op.join(work_dir, 'tsnr_%s_%s_%s.pdf' %
                                   (subid, sesid, scanid))
                    if op.isfile(tsnr):
                        plots.append(tsnr)

                    framedisp = op.join(work_dir, 'fd_%s_%s_%s.pdf' %
                                        (subid, sesid, scanid))
                    if op.isfile(framedisp):
                        plots.append(framedisp)

            sess_scans.append('%s (%s)' % (sesid, ', '.join(scans)))

        # Summary cover
        sfailed = []
        if failed:
            sfailed = ['%s (%s)' % (s[1], s[2])
                       for s in failed if subid == s[0]]
        out_sum = op.join(work_dir, '%s_summary_%s.pdf' % (qctype, subid))
        summary_cover(dframe, qctype, failed=sfailed, sub_id=subid, out_file=out_sum)
        plots.insert(0, out_sum)

        # Summary (violinplots) of QC measures
        qc_ms = op.join(work_dir, '%s_measures_%s.pdf' % (qctype, subid))

        func(dframe, subject=subid, out_file=qc_ms)
        plots.append(qc_ms)

        if len(plots) > 0:
            # Generate final report with collected pdfs in plots
            sub_path = out_file % subid
            concat_pdf(plots, sub_path)
            out_indiv_files.append(sub_path)
            result[subid] = {'success': True, 'path': sub_path}
    return out_group_file, out_indiv_files, result


def summary_cover(dframe, qctype, failed=None, sub_id=None, out_file=None):
    """ Generates a cover page with subject information """
    from mriqc import __version__
    import datetime
    import numpy as np
    from rst2pdf.createpdf import RstToPdf
    import pkg_resources as pkgr

    if failed is None:
        failed = []

    newdf = dframe.copy()

    # Format the size
    #pylint: disable=E1101
    newdf[['size_x', 'size_y', 'size_z']] = newdf[['size_x', 'size_y', 'size_z']].astype(np.uint16)
    formatter = lambda row: '%d \u00D7 %d \u00D7 %d' % (
        row['size_x'], row['size_y'], row['size_z'])
    newdf['size'] = newdf[['size_x', 'size_y', 'size_z']].apply(formatter, axis=1)

    # Format spacing
    newdf[['spacing_x', 'spacing_y', 'spacing_z']] = newdf[[
        'spacing_x', 'spacing_y', 'spacing_z']].astype(np.float32)  #pylint: disable=E1101
    formatter = lambda row: '%.3f \u00D7 %.3f \u00D7 %.3f' % (
        row['spacing_x'], row['spacing_y'], row['spacing_z'])
    newdf['spacing'] = newdf[['spacing_x', 'spacing_y', 'spacing_z']].apply(formatter, axis=1)

    # columns
    cols = ['session_id', 'run_id', 'size', 'spacing']
    colnames = ['Session', 'Run', 'Size', 'Spacing']
    if 'tr' in newdf.columns.ravel():
        cols.append('tr')
        colnames.append('TR (sec)')
    if 'size_t' in newdf.columns.ravel():
        cols.append('size_t')
        colnames.append(r'\# Timepoints')

    # Format parameters table
    if sub_id is None:
        cols.insert(0, 'subject_id')
        colnames.insert(0, 'Subject')
    else:
        print('trace! sub_id={}'.format(sub_id))
        newdf = newdf[newdf.subject_id == sub_id]

    newdf = newdf[cols]

    colsizes = []
    for col, colname in zip(cols, colnames):
        try:
            newdf[[col]] = newdf[[col]].astype(str)
        except NameError:
            newdf[[col]] = newdf[[col]].astype(str)

        colsize = np.max([len('{}'.format(val)) for val in newdf.loc[:, col]])
        # colsize = newdf.loc[:, col].map(len).max()
        colsizes.append(colsize if colsize > len(colname) else len(colname))

    colformat = ' '.join('{:<%d}' % c for c in colsizes)
    formatter = lambda row: colformat.format(*row)
    rowsformatted = newdf[cols].apply(formatter, axis=1).ravel().tolist()
    # rowsformatted = [formatter.format(*row) for row in newdf.iterrows()]
    header = colformat.format(*colnames)
    sep = colformat.format(*['=' * c for c in colsizes])
    ptable = '\n'.join([sep, header, sep] + rowsformatted + [sep])

    title = 'MRIQC: %s MRI %s report' % (
        qctype, 'group' if sub_id is None else 'individual')

    # Substitution dictionary
    context = {
        'title': title + '\n' + ''.join(['='] * len(title)),
        'timestamp': datetime.datetime.now().strftime("%Y-%m-%d, %H:%M"),
        'version': __version__,
        'failed': failed,
        'imparams': ptable
    }

    if sub_id is not None:
        context['sub_id'] = sub_id

    if sub_id is None:
        template = ConfigGen(pkgr.resource_filename(
            'mriqc', op.join('data', 'reports', 'cover_group.rst')))
    else:
        template = ConfigGen(pkgr.resource_filename(
            'mriqc', op.join('data', 'reports', 'cover_individual.rst')))

    RstToPdf().createPdf(
        text=template.compile(context), output=out_file)


def concat_pdf(in_files, out_file='concatenated.pdf'):
    """ Concatenate PDF list (http://stackoverflow.com/a/3444735) """
    from PyPDF2 import PdfFileWriter, PdfFileReader

    with open(out_file, 'wb') as out_pdffile:
        outpdf = PdfFileWriter()

        for in_file in in_files:
            with open(in_file, 'rb') as in_pdffile:
                inpdf = PdfFileReader(in_pdffile)
                for fpdf in range(inpdf.numPages):
                    outpdf.addPage(inpdf.getPage(fpdf))
                outpdf.write(out_pdffile)

    return out_file


def _write_report(dframe, groups, sub_id=None, sc_split=False, condensed=True,
                  out_file='report.pdf'):
    """ Generates the violin plots of each qctype """
    columns = dframe.columns.ravel()
    headers = []
    for group in groups:
        rem = []
        for head in group:
            if head not in columns:
                rem.append(head)
            else:
                headers.append(head)
        for i in rem:
            group.remove(i)

    report = PdfPages(out_file)
    sessions = sorted(pd.unique(dframe.session_id.ravel()))
    for ssid in sessions:
        sesdf = dframe.copy().loc[dframe['session_id'] == ssid]
        scans = pd.unique(sesdf.run_id.ravel())
        if sc_split:
            for scid in scans:
                subset = sesdf.loc[sesdf['run_id'] == scid]
                if len(subset.index) > 1:
                    if sub_id is None:
                        subtitle = '(%s_%s)' % (ssid, scid)
                    else:
                        subtitle = '(subject %s_%s_%s)' % (sub_id, ssid, scid)
                    if condensed:
                        fig = plot_all(sesdf, groups, subject=sub_id,
                                       title='QC measures ' + subtitle)
                    else:
                        fig = plot_measures(
                            sesdf, headers, subject=sub_id,
                            title='QC measures ' + subtitle)
                    report.savefig(fig, dpi=300)
                    fig.clf()
        else:
            if len(sesdf.index) > 1:
                if sub_id is None:
                    subtitle = '(%s)' % (ssid)
                else:
                    subtitle = '(subject %s_%s)' % (sub_id, ssid)
                if condensed:
                    fig = plot_all(sesdf, groups, subject=sub_id,
                                   title='QC measures ' + subtitle)
                else:
                    fig = plot_measures(
                        sesdf, headers, subject=sub_id,
                        title='QC measures ' + subtitle)
                report.savefig(fig, dpi=300)
                fig.clf()

    report.close()
    plt.close()
    # print 'Written report file %s' % out_file
    return out_file

def report_anatomical(
        dframe, subject=None, sc_split=False, condensed=True,
        out_file='anatomical.pdf'):
    """ Calls the report generator on the functional measures """
    return _write_report(dframe, STRUCTURAL_QCGROUPS, sub_id=subject, sc_split=sc_split,
                         condensed=condensed, out_file=out_file)


def report_functional(
        dframe, subject=None, sc_split=False, condensed=True,
        out_file='functional.pdf'):
    """ Calls the report generator on the functional measures """
    from tempfile import mkdtemp

    wdir = mkdtemp()
    fspatial = _write_report(
        dframe, FUNC_TEMPORAL_QCGROUPS, sub_id=subject, sc_split=sc_split,
        condensed=condensed, out_file=op.join(wdir, 'fspatial.pdf'))

    ftemporal = _write_report(
        dframe, FUNC_SPATIAL_QCGROUPS, sub_id=subject, sc_split=sc_split,
        condensed=condensed, out_file=op.join(wdir, 'ftemporal.pdf'))

    concat_pdf([fspatial, ftemporal], out_file)
    return out_file

def generate_csv(data_type, settings):
    """
    Generates a csv file from all json files in the derivatives directory
    """
    datalist = []
    errorlist = []
    jsonfiles = glob.glob(op.join(settings['output_dir'], 'derivatives',
                                  '{}*.json'.format(data_type)))
    if not jsonfiles:
        raise RuntimeError('No individual QC files were found in the working directory \'{}\' for '
                           'the \'{}\' data type.'.format(settings['work_dir'], data_type))

    for jsonfile in jsonfiles:
        dfentry = _read_and_save(jsonfile)
        if dfentry is not None:
            if 'exec_error' not in list(dfentry.keys()):
                datalist.append(dfentry)
            else:
                errorlist.append(dfentry['subject_id'])

    dataframe = pd.DataFrame(datalist)
    cols = dataframe.columns.tolist()  # pylint: disable=no-member

    reorder = []
    for field in ['run', 'session', 'subject']:
        for col in cols:
            if col.startswith(field):
                reorder.append(col)

    for col in reorder:
        cols.remove(col)
        cols.insert(0, col)

    if 'mosaic_file' in cols:
        cols.remove('mosaic_file')

    # Sort the dataframe, with failsafe if pandas version is too old
    try:
        dataframe = dataframe.sort_values(by=['subject_id', 'session_id', 'run_id'])
    except AttributeError:
        #pylint: disable=E1101
        dataframe = dataframe.sort(columns=['subject_id', 'session_id', 'run_id'])

    # Drop duplicates
    try:
        #pylint: disable=E1101
        dataframe.drop_duplicates(['subject_id', 'session_id', 'run_id'], keep='last',
                                  inplace=True)
    except TypeError:
        #pylint: disable=E1101
        dataframe.drop_duplicates(['subject_id', 'session_id', 'run_id'], take_last=True,
                                  inplace=True)

    out_fname = op.join(settings['output_dir'], data_type + 'MRIQC.csv')
    dataframe[cols].to_csv(out_fname, index=False)
    return dataframe, errorlist


def _read_and_save(in_file):
    with open(in_file, 'r') as jsondata:
        values = _flatten(json.load(jsondata))
        return values
    return None


def _flatten(in_dict, parent_key='', sep='_'):
    items = []
    for k, val in list(in_dict.items()):
        new_key = parent_key + sep + k if parent_key else k
        if isinstance(val, collections.MutableMapping):
            items.extend(list(_flatten(val, new_key, sep=sep).items()))
        else:
            items.append((new_key, val))
    return dict(items)


class ConfigGen(object):
    """
    Utility class for generating a config file from a jinja template.
    https://github.com/oesteban/endofday/blob/f2e79c625d648ef45b08cc1f11fd0bd84342d604/endofday/core/template.py
    """
    def __init__(self, template_str):
        self.template_str = template_str
        self.env = jinja2.Environment(
            loader=jinja2.FileSystemLoader(searchpath='/'),
            trim_blocks=True, lstrip_blocks=True)

    def compile(self, configs):
        template = self.env.get_template(self.template_str)
        return template.render(configs)

    def generate_conf(self, configs, path):
        output = self.compile(configs)
        with open(path, 'w+') as output_file:
            output_file.write(output)<|MERGE_RESOLUTION|>--- conflicted
+++ resolved
@@ -8,16 +8,10 @@
 # @Date:   2016-01-05 11:33:39
 # @Email:  code@oscaresteban.es
 # @Last modified by:   oesteban
-<<<<<<< HEAD
-# @Last Modified time: 2016-09-14 11:14:25
-=======
 # @Last Modified time: 2016-09-14 14:59:47
->>>>>>> a3e6e846
 """ Encapsulates report generation functions """
 from __future__ import print_function, division, absolute_import, unicode_literals
 from builtins import zip, range, object, str  # pylint: disable=W0622
-
-from __future__ import unicode_literals
 
 import sys
 import os
