# emacs: -*- mode: python; py-indent-offset: 4; indent-tabs-mode: nil -*-
# vi: set ft=python sts=4 ts=4 sw=4 et:
#
# Copyright 2021 The NiPreps Developers <nipreps@gmail.com>
#
# Licensed under the Apache License, Version 2.0 (the "License");
# you may not use this file except in compliance with the License.
# You may obtain a copy of the License at
#
#     http://www.apache.org/licenses/LICENSE-2.0
#
# Unless required by applicable law or agreed to in writing, software
# distributed under the License is distributed on an "AS IS" BASIS,
# WITHOUT WARRANTIES OR CONDITIONS OF ANY KIND, either express or implied.
# See the License for the specific language governing permissions and
# limitations under the License.
#
# We support and encourage derived works from this project, please read
# about our expectations at
#
#     https://www.nipreps.org/community/licensing/
#
r"""
A Python module to maintain unique, run-wide *MRIQC* settings.

This module implements the memory structures to keep a consistent, singleton config.
Settings are passed across processes via filesystem, and a copy of the settings for
each run and subject is left under
``<output_dir>/sub-<participant_id>/log/<run_unique_id>/mriqc.toml``.
Settings are stored using :abbr:`ToML (Tom's Markup Language)`.
The module has a :py:func:`~mriqc.config.to_filename` function to allow writing out
the settings to hard disk in *ToML* format, which looks like:

.. literalinclude:: ../mriqc/data/config-example.toml
   :language: toml
   :name: mriqc.toml
   :caption: **Example file representation of MRIQC settings**.

This config file is used to pass the settings across processes,
using the :py:func:`~mriqc.config.load` function.

Configuration sections
----------------------
.. autoclass:: environment
   :members:
.. autoclass:: execution
   :members:
.. autoclass:: workflow
   :members:
.. autoclass:: nipype
   :members:

Usage
-----
A config file is used to pass settings and collect information as the execution
graph is built across processes.

.. code-block:: Python

    from mriqc import config
    config_file = mktemp(dir=config.execution.work_dir, prefix='.mriqc.', suffix='.toml')
    config.to_filename(config_file)
    # Call build_workflow(config_file, retval) in a subprocess
    with Manager() as mgr:
        from .workflow import build_workflow
        retval = mgr.dict()
        p = Process(target=build_workflow, args=(str(config_file), retval))
        p.start()
        p.join()
    config.load(config_file)
    # Access configs from any code section as:
    value = config.section.setting

Logging
-------
.. autoclass:: loggers
   :members:

Other responsibilities
----------------------
The :py:mod:`config` is responsible for other conveniency actions.

  * Switching Python's :obj:`multiprocessing` to *forkserver* mode.
  * Set up a filter for warnings as early as possible.
  * Automated I/O magic operations. Some conversions need to happen in the
    store/load processes (e.g., from/to :obj:`~pathlib.Path` \<-\> :obj:`str`,
    :py:class:`~bids.layout.BIDSLayout`, etc.)

"""
import os
import sys
from pathlib import Path
from time import strftime
from uuid import uuid4

try:
    # This option is only available with Python 3.8
    from importlib.metadata import version as get_version
except ImportError:
    from importlib_metadata import version as get_version

# Ignore annoying warnings
from mriqc._warnings import logging

__version__ = get_version("mriqc")
_pre_exec_env = dict(os.environ)

# Reduce numpy's vms by limiting OMP_NUM_THREADS
_default_omp_threads = int(os.getenv("OMP_NUM_THREADS", os.cpu_count()))

# Disable NiPype etelemetry always
_disable_et = bool(
    os.getenv("NO_ET") is not None or os.getenv("NIPYPE_NO_ET") is not None
)
os.environ["NIPYPE_NO_ET"] = "1"
os.environ["NO_ET"] = "1"

if not hasattr(sys, "_is_pytest_session"):
    sys._is_pytest_session = False  # Trick to avoid sklearn's FutureWarnings
# Disable all warnings in main and children processes only on production versions
if not any(
    (
        "+" in __version__,
        __version__.endswith(".dirty"),
        os.getenv("MRIQC_DEV", "0").lower() in ("1", "on", "true", "y", "yes"),
    )
):
    os.environ["PYTHONWARNINGS"] = "ignore"

logging.addLevelName(25, "IMPORTANT")  # Add a new level between INFO and WARNING
logging.addLevelName(15, "VERBOSE")  # Add a new level between INFO and DEBUG

DEFAULT_MEMORY_MIN_GB = 0.01
DSA_MESSAGE = """\
IMPORTANT: Anonymized quality metrics (IQMs) will be submitted to MRIQC's metrics \
repository. \
Submission of IQMs can be disabled using the ``--no-sub`` argument. \
Please visit https://mriqc.readthedocs.io/en/latest/dsa.html to revise MRIQC's \
Data Sharing Agreement."""

_exec_env = os.name
_docker_ver = None
# special variable set in the container
if os.getenv("IS_DOCKER_8395080871"):
    _exec_env = "singularity"
    _cgroup = Path("/proc/1/cgroup")
    if _cgroup.exists() and "docker" in _cgroup.read_text():
        _docker_ver = os.getenv("DOCKER_VERSION_8395080871")
        _exec_env = "docker"
    del _cgroup

_templateflow_home = Path(
    os.getenv(
        "TEMPLATEFLOW_HOME",
        os.path.join(os.getenv("HOME"), ".cache", "templateflow"),
    )
)

try:
    from psutil import virtual_memory

    _free_mem_at_start = round(virtual_memory().free / 1024**3, 1)
except Exception:
    _free_mem_at_start = None

_oc_limit = "n/a"
_oc_policy = "n/a"
try:
    # Memory policy may have a large effect on types of errors experienced
    _proc_oc_path = Path("/proc/sys/vm/overcommit_memory")
    if _proc_oc_path.exists():
        _oc_policy = {"0": "heuristic", "1": "always", "2": "never"}.get(
            _proc_oc_path.read_text().strip(), "unknown"
        )
        if _oc_policy != "never":
            _proc_oc_kbytes = Path("/proc/sys/vm/overcommit_kbytes")
            if _proc_oc_kbytes.exists():
                _oc_limit = _proc_oc_kbytes.read_text().strip()
            if (
                _oc_limit in ("0", "n/a")
                and Path("/proc/sys/vm/overcommit_ratio").exists()
            ):
                _oc_limit = "{}%".format(
                    Path("/proc/sys/vm/overcommit_ratio").read_text().strip()
                )
except Exception:
    pass

_memory_gb = None
try:
    if "linux" in sys.platform:
        with open("/proc/meminfo", "r") as f_in:
            _meminfo_lines = f_in.readlines()
            _mem_total_line = [line for line in _meminfo_lines if "MemTotal" in line][0]
            _mem_total = float(_mem_total_line.split()[1])
            _memory_gb = _mem_total / (1024.0**2)
    elif "darwin" in sys.platform:
        _mem_str = os.popen("sysctl hw.memsize").read().strip().split(" ")[-1]
        _memory_gb = float(_mem_str) / (1024.0**3)
except Exception:
    pass

file_path: Path = None
"""
Path to configuration file.
"""


class _Config:
    """An abstract class forbidding instantiation."""

    _paths = tuple()

    def __init__(self):
        """Avert instantiation."""
        raise RuntimeError("Configuration type is not instantiable.")

    @classmethod
    def load(cls, settings, init=True):
        """Store settings from a dictionary."""
        for k, v in settings.items():
            if v is None:
                continue
            if k in cls._paths:
                setattr(cls, k, Path(v).absolute())
                continue
            if hasattr(cls, k):
                setattr(cls, k, v)

        if init:
            try:
                cls.init()
            except AttributeError:
                pass

    @classmethod
    def get(cls):
        """Return defined settings."""
        out = {}
        for k, v in cls.__dict__.items():
            if k.startswith("_") or v is None:
                continue
            if callable(getattr(cls, k)):
                continue
            if k in cls._paths:
                v = str(v)
            out[k] = v
        return out


class environment(_Config):
    """
    Read-only options regarding the platform and environment.

    Crawls runtime descriptive settings (e.g., default FreeSurfer license,
    execution environment, nipype and *MRIQC* versions, etc.).
    The ``environment`` section is not loaded in from file,
    only written out when settings are exported.
    This config section is useful when reporting issues,
    and these variables are tracked whenever the user does not
    opt-out using the ``--notrack`` argument.

    """

    cpu_count = os.cpu_count()
    """Number of available CPUs."""
    exec_docker_version = _docker_ver
    """Version of Docker Engine."""
    exec_env = _exec_env
    """A string representing the execution platform."""
    free_mem = _free_mem_at_start
    """Free memory at start."""
    overcommit_policy = _oc_policy
    """Linux's kernel virtual memory overcommit policy."""
    overcommit_limit = _oc_limit
    """Linux's kernel virtual memory overcommit limits."""
    nipype_version = get_version("nipype")
    """Nipype's current version."""
    templateflow_version = get_version("templateflow")
    """The TemplateFlow client version installed."""
    total_memory = _memory_gb
    """Total memory available, in GB."""
    version = __version__
    """*MRIQC*'s version."""
    _pre_mriqc = _pre_exec_env
    """Environment variables before MRIQC's execution."""


class nipype(_Config):
    """Nipype settings."""

    crashfile_format = "txt"
    """The file format for crashfiles, either text or pickle."""
    get_linked_libs = False
    """Run NiPype's tool to enlist linked libraries for every interface."""
    local_hash_check = True
    """Check if interface is cached locally before executing."""
    memory_gb = None
    """Estimation in GB of the RAM this workflow can allocate at any given time."""
    nprocs = os.cpu_count()
    """Number of processes (compute tasks) that can be run in parallel (multiprocessing only)."""
    omp_nthreads = _default_omp_threads
    """Number of CPUs a single process can access for multithreaded execution."""
    plugin = "MultiProc"
    """NiPype's execution plugin."""
    plugin_args = {
        "maxtasksperchild": 1,
        "raise_insufficient": False,
    }
    """Settings for NiPype's execution plugin."""
    remove_node_directories = False
    """Remove directories whose outputs have already been used up."""
    resource_monitor = False
    """Enable resource monitor."""
    stop_on_first_crash = True
    """Whether the workflow should stop or continue after the first error."""

    @classmethod
    def get_plugin(cls):
        """Format a dictionary for Nipype consumption."""
        out = {
            "plugin": cls.plugin,
            "plugin_args": cls.plugin_args,
        }
        if cls.plugin in ("MultiProc", "LegacyMultiProc"):
            out["plugin_args"]["n_procs"] = int(cls.nprocs)
            if cls.memory_gb:
                out["plugin_args"]["memory_gb"] = float(cls.memory_gb)
        return out

    @classmethod
    def init(cls):
        """Set NiPype configurations."""
        from nipype import config as ncfg

        # Nipype config (logs and execution)
        ncfg.update_config(
            {
                "execution": {
                    "crashdump_dir": str(execution.log_dir),
                    "crashfile_format": cls.crashfile_format,
                    "get_linked_libs": cls.get_linked_libs,
                    "stop_on_first_crash": cls.stop_on_first_crash,
                }
            }
        )


class execution(_Config):
    """Configure run-level settings."""

    ants_float = False
    """Use float number precision for ANTs computations."""
    bids_dir = None
    """An existing path to the dataset, which must be BIDS-compliant."""
    bids_database_dir = None
    """Path to the directory containing SQLite database indices for the input BIDS dataset."""
    bids_description_hash = None
    """Checksum (SHA256) of the ``dataset_description.json`` of the BIDS dataset."""
    cwd = os.getcwd()
    """Current working directory."""
    debug = False
    """Run in sloppy mode (meaning, suboptimal parameters that minimize run-time)."""
    dry_run = False
    """Just test, do not run."""
    dsname = "<unset>"
    """A dataset name used when generating files from the rating widget."""
    echo_id = None
    """Select a particular echo for multi-echo EPI datasets."""
    float32 = True
    """Cast the input data to float32 if it's represented with higher precision."""
    layout = None
    """A :py:class:`~bids.layout.BIDSLayout` object, see :py:func:`init`."""
    log_dir = None
    """The path to a directory that contains execution logs."""
    log_level = 25
    """Output verbosity."""
    modalities = None
    """Filter input dataset by MRI type."""
    no_sub = False
    """Turn off submission of anonymized quality metrics to Web API."""
    notrack = False
    """Disable the sharing of usage information with developers."""
    output_dir = None
    """Folder where derivatives will be stored."""
    participant_label = None
    """List of participant identifiers that are to be preprocessed."""
    pdb = False
    """Drop into PDB when exceptions are encountered."""
    reports_only = False
    """Only build the reports, based on the reportlets found in a cached working directory."""
    resource_monitor = False
    """Enable resource monitor."""
    run_id = None
    """Filter input dataset by run identifier."""
    run_uuid = "%s_%s" % (strftime("%Y%m%d-%H%M%S"), uuid4())
    """Unique identifier of this particular run."""
    session_id = None
    """Filter input dataset by session identifier."""
    task_id = None
    """Select a particular task from all available in the dataset."""
    templateflow_home = _templateflow_home
    """The root folder of the TemplateFlow client."""
    upload_strict = False
    """Workflow will crash if upload is not successful."""
    verbose_reports = False
    """Generate extended reports."""
    webapi_token = "<secret_token>"
    """Authorization token for the WebAPI service."""
    webapi_url = "https://mriqc.nimh.nih.gov:443/api/v1"
    """IP address where the MRIQC WebAPI is listening."""
    work_dir = Path("work").absolute()
    """Path to a working directory where intermediate results will be available."""
    write_graph = False
    """Write out the computational graph corresponding to the planned preprocessing."""

    _layout = None

    _paths = (
        "anat_derivatives",
        "bids_dir",
        "bids_database_dir",
        "fs_license_file",
        "fs_subjects_dir",
        "layout",
        "log_dir",
        "output_dir",
        "templateflow_home",
        "work_dir",
    )

    @classmethod
    def init(cls):
        """Create a new BIDS Layout accessible with :attr:`~execution.layout`."""
        if cls._layout is None:
            import re
            from bids.layout.index import BIDSLayoutIndexer
            from bids.layout import BIDSLayout

            ignore_paths = [
                # Ignore folders at the top if they don't start with /sub-<label>/
                re.compile(r"^(?!/sub-[a-zA-Z0-9]+)"),
                # Ignore all modality subfolders, except for func/ or anat/
                re.compile(
                    r"^/sub-[a-zA-Z0-9]+(/ses-[a-zA-Z0-9]+)?/"
                    r"(beh|dwi|fmap|pet|perf|meg|eeg|ieeg|micr|nirs)"
                ),
                # Ignore all files, except for the supported modalities
                re.compile(r"^.+(?<!(_T1w|_T2w|bold))\.(json|nii|nii\.gz)$"),
            ]

            if cls.participant_label:
                # If we know participant labels, ignore all other
                ignore_paths[0] = re.compile(
                    r"^(?!/sub-("
                    + "|".join(cls.participant_label)
                    + r"))"
                )

            _db_path = cls.bids_database_dir or (
                cls.work_dir / cls.run_uuid / "bids_db"
            )
            _db_path.mkdir(exist_ok=True, parents=True)

            # Recommended after PyBIDS 12.1
            _indexer = BIDSLayoutIndexer(
                validate=False,
                ignore=ignore_paths,
            )
            cls._layout = BIDSLayout(
                str(cls.bids_dir),
                database_path=_db_path,
                reset_database=cls.bids_database_dir is None,
                indexer=_indexer,
            )
            cls.bids_database_dir = _db_path

        cls.layout = cls._layout


# These variables are not necessary anymore
del _exec_env
del _templateflow_home
del _free_mem_at_start
del _oc_limit
del _oc_policy


class workflow(_Config):
    """Configure the particular execution graph of this workflow."""

    analysis_level = ["participant"]
    """Level of analysis."""
    biggest_file_gb = 1
    """Size of largest file in GB."""
    deoblique = False
    """Deoblique the functional scans during head motion correction preprocessing."""
    despike = False
    """Despike the functional scans during head motion correction preprocessing."""
    fd_thres = 0.2
    """Threshold on Framewise Displacement estimates to detect outliers."""
    fd_radius = 50
    """Radius in mm. of the sphere for the FD calculation."""
    fft_spikes_detector = False
    """Turn on FFT based spike detector (slow)."""
<<<<<<< HEAD
    headmask = "BET"
    """Use FSL BET in :py:func:`~mriqc.workflows.anatomical.headmsk_wf`."""
=======
    ica = False
    """Run ICA on the raw data and include the components in the individual reports."""
>>>>>>> 107d12ab
    inputs = None
    """List of files to be processed with MRIQC."""
    species = "human"
    """Subject species to choose most appropriate template"""
    template_id = "MNI152NLin2009cAsym"
    """TemplateFlow ID of template used for the anatomical processing."""


class loggers:
    """Keep loggers easily accessible (see :py:func:`init`)."""

    _fmt = "%(asctime)s,%(msecs)d %(name)-2s " "%(levelname)-2s:\n\t %(message)s"
    _datefmt = "%y%m%d-%H:%M:%S"
    _init = False

    default = logging.getLogger()
    """The root logger."""
    cli = logging.getLogger("cli")
    """Command-line interface logging."""
    workflow = None
    """NiPype's workflow logger."""
    interface = None
    """NiPype's interface logger."""
    utils = None
    """NiPype's utils logger."""

    @classmethod
    def init(cls):
        """
        Set the log level, initialize all loggers into :py:class:`loggers`.

            * Add new logger levels (25: IMPORTANT, and 15: VERBOSE).
            * Add a new sub-logger (``cli``).
            * Logger configuration.

        """
        if not cls._init:
            from nipype import logging as nlogging
            from nipype import config as ncfg

            cls.workflow = nlogging.getLogger("nipype.workflow")
            cls.interface = nlogging.getLogger("nipype.interface")
            cls.utils = nlogging.getLogger("nipype.utils")

            if not len(cls.cli.handlers):
                _handler = logging.StreamHandler(stream=sys.stdout)
                _handler.setFormatter(
                    logging.Formatter(fmt=cls._fmt, datefmt=cls._datefmt)
                )
                cls.cli.addHandler(_handler)

            ncfg.update_config(
                {
                    "logging": {
                        "log_directory": str(execution.log_dir),
                        "log_to_file": True,
                    },
                }
            )
            cls._init = True

        cls.default.setLevel(execution.log_level)
        cls.cli.setLevel(execution.log_level)
        cls.interface.setLevel(execution.log_level)
        cls.workflow.setLevel(execution.log_level)
        cls.utils.setLevel(execution.log_level)

    @classmethod
    def getLogger(cls, name):
        """Create a new logger."""
        retval = getattr(cls, name)
        if retval is None:
            setattr(cls, name, logging.getLogger(name))
            _handler = logging.StreamHandler(stream=sys.stdout)
            _handler.setFormatter(logging.Formatter(fmt=cls._fmt, datefmt=cls._datefmt))
            retval.addHandler(_handler)
            retval.setLevel(execution.log_level)
        return retval


def from_dict(settings):
    """Read settings from a flat dictionary."""
    execution.load(settings)
    workflow.load(settings)
    nipype.load(settings, init=False)


def load(filename):
    """Load settings from file."""
    from toml import loads

    filename = Path(filename)
    settings = loads(filename.read_text())
    for sectionname, configs in settings.items():
        if sectionname != "environment":
            section = getattr(sys.modules[__name__], sectionname)
            section.load(configs)


def get(flat=False):
    """Get config as a dict."""
    settings = {
        "environment": environment.get(),
        "execution": execution.get(),
        "workflow": workflow.get(),
        "nipype": nipype.get(),
    }
    if not flat:
        return settings

    return {
        ".".join((section, k)): v
        for section, configs in settings.items()
        for k, v in configs.items()
    }


def dumps():
    """Format config into toml."""
    from toml import dumps

    return dumps(get())


def to_filename(filename):
    """Write settings to file."""
    filename = Path(filename)
    filename.parent.mkdir(exist_ok=True, parents=True)
    filename.write_text(dumps())


def _process_initializer(config_file: Path):
    """Initialize the environment of the child process."""
    from mriqc import config

    # Disable eTelemetry
    os.environ["NIPYPE_NO_ET"] = "1"
    os.environ["NO_ET"] = "1"

    # Load config
    config.load(config_file)

    # Initialize nipype config
    config.nipype.init()

    # Make sure loggers are started
    config.loggers.init()

    # Change working directory according to the config
    os.chdir(config.execution.cwd)

    # Set the maximal number of threads per process
    os.environ["OMP_NUM_THREADS"] = f"{config.nipype.omp_nthreads}"


def restore_env():
    """Restore the original environment."""

    for k in os.environ.keys():
        del os.environ[k]

    for k, v in environment._pre_mriqc.items():
        os.environ[k] = v<|MERGE_RESOLUTION|>--- conflicted
+++ resolved
@@ -503,13 +503,6 @@
     """Radius in mm. of the sphere for the FD calculation."""
     fft_spikes_detector = False
     """Turn on FFT based spike detector (slow)."""
-<<<<<<< HEAD
-    headmask = "BET"
-    """Use FSL BET in :py:func:`~mriqc.workflows.anatomical.headmsk_wf`."""
-=======
-    ica = False
-    """Run ICA on the raw data and include the components in the individual reports."""
->>>>>>> 107d12ab
     inputs = None
     """List of files to be processed with MRIQC."""
     species = "human"
