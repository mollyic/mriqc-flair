--- conflicted
+++ resolved
@@ -8,11 +8,7 @@
 # @Date:   2016-01-05 11:29:40
 # @Email:  code@oscaresteban.es
 # @Last modified by:   oesteban
-<<<<<<< HEAD
-# @Last Modified time: 2016-04-20 08:59:02
-=======
-# @Last Modified time: 2016-05-02 12:09:19
->>>>>>> bc78a6d5
+# @Last Modified time: 2016-05-03 11:29:22
 """
 Computation of the quality assessment measures on structural MRI
 
