#!/usr/bin/env python
# -*- coding: utf-8 -*-
# emacs: -*- mode: python; py-indent-offset: 4; indent-tabs-mode: nil -*-
# vi: set ft=python sts=4 ts=4 sw=4 et:
# pylint: disable=no-member

r"""

Measures based on noise measurements
^^^^^^^^^^^^^^^^^^^^^^^^^^^^^^^^^^^^

.. _iqms_cjv:

- :py:func:`~mriqc.qc.anatomical.cjv` -- **coefficient of joint variation**
  (:abbr:`CJV (coefficient of joint variation)`):
  The ``cjv`` of GM and WM was proposed as objective function by [Ganzetti2016]_ for
  the optimization of :abbr:`INU (intensity non-uniformity)` correction algorithms.
  Higher values are related to the presence of heavy head motion and large
  :abbr:`INU (intensity non-uniformity)` artifacts. Lower values are better.

.. _iqms_cnr:

- :py:func:`~mriqc.qc.anatomical.cnr` -- **contrast-to-noise ratio**
  (:abbr:`CNR (contrast-to-noise Ratio)`): The ``cnr`` [Magnota2006]_,
  is an extension of the :abbr:`SNR (signal-to-noise Ratio)` calculation
  to evaluate how separated the tissue distributions of GM and WM are.
  Higher values indicate better quality.

.. _iqms_snr:

- :py:func:`~mriqc.qc.anatomical.snr` -- **signal-to-noise ratio**
  (:abbr:`SNR (signal-to-noise Ratio)`): calculated within the
  tissue mask.

.. _iqms_snrd:

- :py:func:`~mriqc.qc.anatomical.snr_dietrich`: **Dietrich's SNR**
  (:abbr:`SNRd (signal-to-noise Ratio, Dietrich 2007)`) as proposed
  by [Dietrich2007]_, using the air background as reference.

.. _iqms_qi2:

- :py:func:`~mriqc.qc.anatomical.art_qi2`: **Mortamet's quality index 2**
  (:abbr:`QI2 (quality index 2)`) is a calculation of the goodness-of-fit
  of a :math:`\chi^2` distribution on the air mask,
  once the artifactual intensities detected for computing
  the :abbr:`QI1 (quality index 1)` index have been removed [Mortamet2009]_.

Measures based on information theory
^^^^^^^^^^^^^^^^^^^^^^^^^^^^^^^^^^^^

.. _iqms_efc:

- :py:func:`~mriqc.qc.anatomical.efc`:
  The :abbr:`EFC (Entropy Focus Criterion)`
  [Atkinson1997]_ uses the Shannon entropy of voxel intensities as
  an indication of ghosting and blurring induced by head motion.
  Lower values are better.

  The original equation is normalized by the maximum entropy, so that the
  :abbr:`EFC (Entropy Focus Criterion)` can be compared across images with
  different dimensions.

.. _iqms_fber:

- :py:func:`~mriqc.qc.anatomical.fber`:
  The :abbr:`FBER (Foreground-Background Energy Ratio)` [Shehzad2015]_,
  defined as the mean energy of image values within the head relative
  to outside the head [QAP-measures]_.
  Higher values are better.

Measures targeting specific artifacts
^^^^^^^^^^^^^^^^^^^^^^^^^^^^^^^^^^^^^

.. _iqms_inu:

- **inu_\*** (*nipype interface to N4ITK*): summary statistics (max, min and median)
  of the :abbr:`INU (intensity non-uniformity)` field as extracted by the N4ITK algorithm
  [Tustison2010]_. Values closer to 1.0 are better.

.. _iqms_qi:

- :py:func:`~mriqc.qc.anatomical.art_qi1`:
  Detect artifacts in the image using the method described in [Mortamet2009]_.
  The :abbr:`QI1 (quality index 1)` is the proportion of voxels with intensity
  corrupted by artifacts normalized by the number of voxels in the background.
  Lower values are better.

  .. figure:: ../resources/mortamet-mrm2009.png

    The workflow to compute the artifact detection from [Mortamet2009]_.

.. _iqms_wm2max:

- :py:func:`~mriqc.qc.anatomical.wm2max`:
  The white-matter to maximum intensity ratio is the median intensity
  within the WM mask over the 95% percentile of the full intensity
  distribution, that captures the existence of long tails due to
  hyper-intensity of the carotid vessels and fat. Values
  should be around the interval [0.6, 0.8]


Other measures
^^^^^^^^^^^^^^

.. _iqms_fwhm:

- **fwhm** (*nipype interface to AFNI*): The :abbr:`FWHM (full-width half maximum)` of
  the spatial distribution of the image intensity values in units of voxels [Forman1995]_.
  Lower values are better. Uses the gaussian width estimator filter implemented in
  AFNI's ``3dFWHMx``:

  .. math ::

      \text{FWHM} = \sqrt{-{\left[4 \ln{(1-\frac{\sigma^2_{X^m_{i+1,j}-X^m_{i,j}}}
      {2\sigma^2_{X^m_{i,j}}}})\right]}^{-1}}


.. _iqms_icvs:

- :py:func:`~mriqc.qc.anatomical.volume_fractions` (**icvs_\***):
  the
  :abbr:`ICV (intracranial volume)` fractions of :abbr:`CSF (cerebrospinal fluid)`,
  :abbr:`GM (gray-matter)` and :abbr:`WM (white-matter)`. They should move within
  a normative range.

.. _iqms_rpve:

- :py:func:`~mriqc.qc.anatomical.rpve` (**rpve_\***): the
  :abbr:`rPVe (residual partial voluming error)` of :abbr:`CSF (cerebrospinal fluid)`,
  :abbr:`GM (gray-matter)` and :abbr:`WM (white-matter)`. Lower values are better.

.. _iqms_summary:

- :py:func:`~mriqc.qc.anatomical.summary_stats` (**summary_\*_\***):
  Mean, standard deviation, 5% percentile and 95% percentile of the distribution
  of background, :abbr:`CSF (cerebrospinal fluid)`, :abbr:`GM (gray-matter)` and
  :abbr:`WM (white-matter)`.

.. _iqms_tpm:

- **overlap_\*_\***:
  The overlap of the :abbr:`TPMs (tissue probability maps)` estimated from the image and
  the corresponding maps from the ICBM nonlinear-asymmetric 2009c template.

  .. math ::

      \text{JI}^k = \frac{\sum_i \min{(\text{TPM}^k_i, \text{MNI}^k_i)}}
      {\sum_i \max{(\text{TPM}^k_i, \text{MNI}^k_i)}}


.. topic:: References

  .. [Dietrich2007] Dietrich et al., *Measurement of SNRs in MR images: influence
    of multichannel coils, parallel imaging and reconstruction filters*, JMRI 26(2):375--385.
    2007. doi:`10.1002/jmri.20969 <http://dx.doi.org/10.1002/jmri.20969>`_.

  .. [Ganzetti2016] Ganzetti et al., *Intensity inhomogeneity correction of structural MR images:
    a data-driven approach to define input algorithm parameters*. Front Neuroinform 10:10. 2016.
    doi:`10.3389/finf.201600010 <http://dx.doi.org/10.3389/finf.201600010>`_.

  .. [Magnota2006] Magnotta, VA., & Friedman, L., *Measurement of signal-to-noise
    and contrast-to-noise in the fBIRN multicenter imaging study*.
    J Dig Imag 19(2):140-147, 2006. doi:`10.1007/s10278-006-0264-x
    <http://dx.doi.org/10.1007/s10278-006-0264-x>`_.

  .. [Mortamet2009] Mortamet B et al., *Automatic quality assessment in
    structural brain magnetic resonance imaging*, Mag Res Med 62(2):365-372,
    2009. doi:`10.1002/mrm.21992 <http://dx.doi.org/10.1002/mrm.21992>`_.

  .. [Tustison2010] Tustison NJ et al., *N4ITK: improved N3 bias correction*,
    IEEE Trans Med Imag, 29(6):1310-20,
    2010. doi:`10.1109/TMI.2010.2046908 <http://dx.doi.org/10.1109/TMI.2010.2046908>`_.

  .. [Shehzad2015] Shehzad Z et al., *The Preprocessed Connectomes Project
     Quality Assessment Protocol - a resource for measuring the quality of MRI data*,
     Front. Neurosci. Conference Abstract: Neuroinformatics 2015.
     doi: `10.3389/conf.fnins.2015.91.00047 <https://doi.org/10.3389/conf.fnins.2015.91.00047>`_.

  .. [Forman1995] Forman SD et a., *Improved assessment of significant activation in functional
     magnetic resonance imaging (fMRI): use of a cluster-size threshold*,
     Magn. Reson. Med. 33 (5), 636–647, 1995.
     doi:`10.1016/j.neuroimage.2006.03.062 <http://dx.doi.org/10.1016/j.neuroimage.2006.03.062>`_.


mriqc.qc.anatomical module
^^^^^^^^^^^^^^^^^^^^^^^^^^

"""
from __future__ import absolute_import, division, print_function, unicode_literals
import os.path as op
from sys import version_info
from math import pi, sqrt
import numpy as np
import scipy.ndimage as nd
from scipy.stats import kurtosis  # pylint: disable=E0611
from statsmodels.robust.scale import mad


from io import open  # pylint: disable=W0622
from builtins import zip, range  # pylint: disable=W0622
from six import string_types

DIETRICH_FACTOR = 1.0 / sqrt(2 / (4 - pi))
FSL_FAST_LABELS = {'csf': 1, 'gm': 2, 'wm': 3, 'bg': 0}
PY3 = version_info[0] > 2


def snr(mu_fg, sigma_fg, n):
    r"""
    Calculate the :abbr:`SNR (Signal-to-Noise Ratio)`.
    The estimation may be provided with only one foreground region in
    which the noise is computed as follows:

    .. math::

        \text{SNR} = \frac{\mu_F}{\sigma_F\sqrt{n/(n-1)}},

    where :math:`\mu_F` is the mean intensity of the foreground and
    :math:`\sigma_F` is the standard deviation of the same region.

    :param float mu_fg: mean of foreground.
    :param float sigma_fg: standard deviation of foreground.
    :param int n: number of voxels in foreground mask.

    :return: the computed SNR

    """
    return float(mu_fg / (sigma_fg * sqrt(n / (n - 1))))


def snr_dietrich(mu_fg, sigma_air):
    r"""
    Calculate the :abbr:`SNR (Signal-to-Noise Ratio)`.

    This must be an air mask around the head, and it should not contain artifacts.
    The computation is done following the eq. A.12 of [Dietrich2007]_, which
    includes a correction factor in the estimation of the standard deviation of
    air and its Rayleigh distribution:

    .. math::

        \text{SNR} = \frac{\mu_F}{\sqrt{\frac{2}{4-\pi}}\,\sigma_\text{air}}.


    :param float mu_fg: mean of foreground.
    :param float sigma_air: standard deviation of the air surrounding the head ("hat" mask).

    :return: the computed SNR for the foreground segmentation

    """
    if sigma_air < 1.0:
        from .. import MRIQC_LOG
        MRIQC_LOG.warn('SNRd - background sigma is too small (%f)', sigma_air)
        sigma_air += 1.0

    return float(DIETRICH_FACTOR * mu_fg / sigma_air)


def cnr(mu_wm, mu_gm, sigma_air):
    r"""
    Calculate the :abbr:`CNR (Contrast-to-Noise Ratio)` [Magnota2006]_.
    Higher values are better.

    .. math::

        \text{CNR} = \frac{|\mu_\text{GM} - \mu_\text{WM} |}{\sqrt{\sigma_B^2 +
        \sigma_\text{WM}^2 + \sigma_\text{GM}^2}},

    where :math:`\sigma_B` is the standard deviation of the noise distribution within
    the air (background) mask.


    :param float mu_wm: mean of signal within white-matter mask.
    :param float mu_gm: mean of signal within gray-matter mask.
    :param float sigma_air: standard deviation of the air surrounding the head ("hat" mask).

    :return: the computed CNR

    """
    return float(abs(mu_wm - mu_gm) / sigma_air)


def cjv(mu_wm, mu_gm, sigma_wm, sigma_gm):
    r"""
    Calculate the :abbr:`CJV (coefficient of joint variation)`, a measure
    related to :abbr:`SNR (Signal-to-Noise Ratio)` and
    :abbr:`CNR (Contrast-to-Noise Ratio)` that is presented as a proxy for
    the :abbr:`INU (intensity non-uniformity)` artifact [Ganzetti2016]_.
    Lower is better.

    .. math::

        \text{CJV} = \frac{\sigma_\text{WM} + \sigma_\text{GM}}{|\mu_\text{WM} - \mu_\text{GM}|}.

    :param float mu_wm: mean of signal within white-matter mask.
    :param float mu_gm: mean of signal within gray-matter mask.
    :param float sigma_wm: standard deviation of signal within white-matter mask.
    :param float sigma_gm: standard deviation of signal within gray-matter mask.

    :return: the computed CJV


    """
    return float((sigma_wm + sigma_gm) / abs(mu_wm - mu_gm))


def fber(img, headmask, rotmask=None):
    r"""
    Calculate the :abbr:`FBER (Foreground-Background Energy Ratio)` [Shehzad2015]_,
    defined as the mean energy of image values within the head relative
    to outside the head. Higher values are better.

    .. math::

        \text{FBER} = \frac{E[|F|^2]}{E[|B|^2]}


    :param numpy.ndarray img: input data
    :param numpy.ndarray headmask: a mask of the head (including skull, skin, etc.)
    :param numpy.ndarray rotmask: a mask of empty voxels inserted after a rotation of
      data

    """

    fg_mu = np.median(np.abs(img[headmask > 0]) ** 2)

    airmask = np.ones_like(headmask, dtype=np.uint8)
    airmask[headmask > 0] = 0
    if rotmask is not None:
        airmask[rotmask > 0] = 0
    bg_mu = np.median(np.abs(img[airmask == 1]) ** 2)
    if bg_mu < 1.0e-3:
        return 0
    return float(fg_mu / bg_mu)


def efc(img, framemask=None):
    r"""
    Calculate the :abbr:`EFC (Entropy Focus Criterion)` [Atkinson1997]_.
    Uses the Shannon entropy of voxel intensities as an indication of ghosting
    and blurring induced by head motion. A range of low values is better,
    with EFC = 0 for all the energy concentrated in one pixel.

    .. math::

        \text{E} = - \sum_{j=1}^N \frac{x_j}{x_\text{max}}
        \ln \left[\frac{x_j}{x_\text{max}}\right]

    with :math:`x_\text{max} = \sqrt{\sum_{j=1}^N x^2_j}`.

    The original equation is normalized by the maximum entropy, so that the
    :abbr:`EFC (Entropy Focus Criterion)` can be compared across images with
    different dimensions:

    .. math::

        \text{EFC} = \left( \frac{N}{\sqrt{N}} \, \log{\sqrt{N}^{-1}} \right) \text{E}

    :param numpy.ndarray img: input data
    :param numpy.ndarray framemask: a mask of empty voxels inserted after a rotation of
      data

    """

    if framemask is None:
        framemask = np.zeros_like(img, dtype=np.uint8)

    n_vox = np.sum(1 - framemask)
    # Calculate the maximum value of the EFC (which occurs any time all
    # voxels have the same value)
    efc_max = 1.0 * n_vox * (1.0 / np.sqrt(n_vox)) * \
        np.log(1.0 / np.sqrt(n_vox))

    # Calculate the total image energy
    b_max = np.sqrt((img[framemask == 0]**2).sum())

    # Calculate EFC (add 1e-16 to the image data to keep log happy)
    return float((1.0 / efc_max) * np.sum((img[framemask == 0] / b_max) * np.log(
        (img[framemask == 0] + 1e-16) / b_max)))


def wm2max(img, mu_wm):
    r"""
    Calculate the :abbr:`WM2MAX (white-matter-to-max ratio)`,
    defined as the maximum intensity found in the volume w.r.t. the
    mean value of the white matter tissue. Values close to 1.0 are
    better:

    .. math ::

        \text{WM2MAX} = \frac{\mu_\text{WM}}{P_{99.95}(X)}

    """
    return float(mu_wm / np.percentile(img.reshape(-1), 99.95))


def art_qi1(airmask, artmask):
    r"""
    Detect artifacts in the image using the method described in [Mortamet2009]_.
    Caculates :math:`\text{QI}_1`, as the proportion of voxels with intensity
    corrupted by artifacts normalized by the number of voxels in the background:

    .. math ::

        \text{QI}_1 = \frac{1}{N} \sum\limits_{x\in X_\text{art}} 1

    Lower values are better.

    :param numpy.ndarray airmask: input air mask, without artifacts
    :param numpy.ndarray artmask: input artifacts mask

    """

    # Count the number of voxels that remain after the opening operation.
    # These are artifacts.
    return float(artmask.sum() / (airmask.sum() + artmask.sum()))


def art_qi2(img, airmask, min_voxels=int(1e3), max_voxels=int(3e5), save_plot=True):
    r"""
    Calculates :math:`\text{QI}_2`, based on the goodness-of-fit of a centered
    :math:`\chi^2` distribution onto the intensity distribution of
    non-artifactual background (within the "hat" mask):


    .. math ::

        \chi^2_n = \frac{2}{(\sigma \sqrt{2})^{2n} \, (n - 1)!}x^{2n - 1}\, e^{-\frac{x}{2}}

    where :math:`n` is the number of coil elements.

    :param numpy.ndarray img: input data
    :param numpy.ndarray airmask: input air mask without artifacts

    """

    from sklearn.neighbors import KernelDensity
    import matplotlib.pyplot as plt
    from scipy.stats import chi2
    import pomegranate as pg
    from mriqc.viz.misc import plot_qi2

    # S. Ogawa was born
    np.random.seed(1191935)

    data = img[airmask > 0]
    data = data[data > 0]

    # Write out figure of the fitting
    out_file = op.abspath('error.svg')
    with open(out_file, 'w') as ofh:
        ofh.write('<p>Background noise fitting could not be plotted.</p>')

    if len(data) < min_voxels:
        return 0.0, out_file

<<<<<<< HEAD
    modelx = data if len(data) < max_voxels else np.random.choice(
        data, size=max_voxels)
=======
    # Estimate data pdf
    dmax = np.percentile(data[data > 0], 99.9)
    hist, bin_edges = np.histogram(data[data > 0], density=True,
                                   range=(0.0, dmax), bins='doane')
    bin_centers = [float(np.mean(bin_edges[i:i + 1])) for i in range(len(bin_edges) - 1)]
    max_pos = np.argmax(hist)
    json_out = {
        'x': bin_centers,
        'y': [float(v) for v in hist]
    }

    # Fit central chi distribution
    param = chi.fit(data[data > 0], 2 * ncoils, loc=bin_centers[max_pos])
    pdf_fitted = chi.pdf(bin_centers, *param[:-2], loc=param[-2], scale=param[-1])
    json_out['y_hat'] = [float(v) for v in pdf_fitted]

    # Find t2 (intensity at half width, right side)
    ihw = 0.5 * hist[max_pos]
    t2idx = 0
    for i in range(max_pos + 1, len(bin_centers)):
        if hist[i] < ihw:
            t2idx = i
            break

    json_out['x_cutoff'] = float(bin_centers[t2idx])
>>>>>>> 1a4246d0

    x_grid = np.linspace(0.0, np.percentile(data, 99), 1000)

    # Estimate data pdf with KDE on a random subsample
    kde_skl = KernelDensity(bandwidth=0.03*np.percentile(data, 98),
                            kernel='gaussian').fit(modelx[:, np.newaxis])
    kde = np.exp(kde_skl.score_samples(x_grid[:, np.newaxis]))

    # Find cutoff
    kdethi = np.argmax(kde[::-1] > kde.max() * 0.5)

    # Fit X^2
    param = chi2.fit(modelx[modelx < np.percentile(data, 95)], 32)
    chi_pdf = chi2.pdf(x_grid, *param[:-2], loc=param[-2], scale=param[-1])

    # Compute goodness-of-fit (gof)
    gof = float(np.abs(kde[-kdethi:] - chi_pdf[-kdethi:]).mean())
    if save_plot:
        out_file = plot_qi2(x_grid, kde, chi_pdf, modelx, kdethi)

    return gof, out_file


def volume_fraction(pvms):
    r"""
    Computes the :abbr:`ICV (intracranial volume)` fractions
    corresponding to the (partial volume maps).

    .. math ::

        \text{ICV}^k = \frac{\sum_i p^k_i}{\sum\limits_{x \in X_\text{brain}} 1}

    :param list pvms: list of :code:`numpy.ndarray` of partial volume maps.

    """
    tissue_vfs = {}
    total = 0
    for k, lid in list(FSL_FAST_LABELS.items()):
        if lid == 0:
            continue
        tissue_vfs[k] = pvms[lid - 1].sum()
        total += tissue_vfs[k]

    for k in list(tissue_vfs.keys()):
        tissue_vfs[k] /= total
    return {k: float(v) for k, v in list(tissue_vfs.items())}


def rpve(pvms, seg):
    """
    Computes the :abbr:`rPVe (residual partial voluming error)`
    of each tissue class.

    .. math ::

        \\text{rPVE}^k = \\frac{1}{N} \\left[ \\sum\\limits_{p^k_i \
\\in [0.5, P_{98}]} p^k_i + \\sum\\limits_{p^k_i \\in [P_{2}, 0.5)} 1 - p^k_i \\right]

    """

    pvfs = {}
    for k, lid in list(FSL_FAST_LABELS.items()):
        if lid == 0:
            continue
        pvmap = pvms[lid - 1]
        pvmap[pvmap < 0.] = 0.
        pvmap[pvmap >= 1.] = 1.
        totalvol = np.sum(pvmap > 0.0)
        upth = np.percentile(pvmap[pvmap > 0], 98)
        loth = np.percentile(pvmap[pvmap > 0], 2)
        pvmap[pvmap < loth] = 0
        pvmap[pvmap > upth] = 0
        pvfs[k] = (pvmap[pvmap > 0.5].sum() + (1.0 - pvmap[pvmap <= 0.5]).sum()) / totalvol
    return {k: float(v) for k, v in list(pvfs.items())}


def summary_stats(img, pvms, airmask=None, erode=True):
    r"""
    Estimates the mean, the standard deviation, the 95\%
    and the 5\% percentiles of each tissue distribution.

    .. warning ::

        Sometimes (with datasets that have been partially processed), the air
        mask will be empty. In those cases, the background stats will be zero
        for the mean, median, percentiles and kurtosis, the sum of voxels in
        the other remaining labels for ``n``, and finally the MAD and the
        :math:`\sigma` will be calculated as:

        .. math ::

            \sigma_\text{BG} = \sqrt{\sum \sigma_\text{i}^2}


    """
    from .. import MRIQC_LOG

    # Check type of input masks
    dims = np.squeeze(np.array(pvms)).ndim
    if dims == 4:
        # If pvms is from FSL FAST, create the bg mask
        stats_pvms = [np.zeros_like(img)] + pvms
    elif dims == 3:
        stats_pvms = [np.ones_like(pvms) - pvms, pvms]
    else:
        raise RuntimeError('Incorrect image dimensions ({0:d})'.format(
            np.array(pvms).ndim))

    if airmask is not None:
        stats_pvms[0] = airmask

    labels = list(FSL_FAST_LABELS.items())
    if len(stats_pvms) == 2:
        labels = list(zip(['bg', 'fg'], list(range(2))))

    output = {}
    for k, lid in labels:
        mask = np.zeros_like(img, dtype=np.uint8)
        mask[stats_pvms[lid] > 0.85] = 1

        if erode:
            struc = nd.generate_binary_structure(3, 2)
            mask = nd.binary_erosion(
                mask, structure=struc).astype(np.uint8)

        nvox = float(mask.sum())
        if nvox < 1e3:
            MRIQC_LOG.warn('calculating summary stats of label "%s" in a very small '
                           'mask (%d voxels)', k, int(nvox))
            if k == 'bg':
                continue

        output[k] = {
            'mean': float(img[mask == 1].mean()),
            'stdv': float(img[mask == 1].std()),
            'median': float(np.median(img[mask == 1])),
            'mad': float(mad(img[mask == 1])),
            'p95': float(np.percentile(img[mask == 1], 95)),
            'p05': float(np.percentile(img[mask == 1], 5)),
            'k': float(kurtosis(img[mask == 1])),
            'n': nvox,
        }

    if 'bg' not in output:
        output['bg'] = {
            'mean': 0.,
            'median': 0.,
            'p95': 0.,
            'p05': 0.,
            'k': 0.,
            'stdv': sqrt(sum(val['stdv']**2
                             for _, val in list(output.items()))),
            'mad': sqrt(sum(val['mad']**2
                            for _, val in list(output.items()))),
            'n': sum(val['n'] for _, val in list(output.items()))
        }

    if 'bg' in output and output['bg']['mad'] == 0.0 and output['bg']['stdv'] > 1.0:
        MRIQC_LOG.warn('estimated MAD in the background was too small ('
                       'MAD=%f)', output['bg']['mad'])
        output['bg']['mad'] = output['bg']['stdv'] / DIETRICH_FACTOR
    return output


def _prepare_mask(mask, label, erode=True):
    fgmask = mask.copy()

    if np.issubdtype(fgmask.dtype, np.integer):
        if isinstance(label, string_types):
            label = FSL_FAST_LABELS[label]

        fgmask[fgmask != label] = 0
        fgmask[fgmask == label] = 1
    else:
        fgmask[fgmask > .95] = 1.
        fgmask[fgmask < 1.] = 0

    if erode:
        # Create a structural element to be used in an opening operation.
        struc = nd.generate_binary_structure(3, 2)
        # Perform an opening operation on the background data.
        fgmask = nd.binary_opening(fgmask, structure=struc).astype(np.uint8)

    return fgmask<|MERGE_RESOLUTION|>--- conflicted
+++ resolved
@@ -455,36 +455,8 @@
     if len(data) < min_voxels:
         return 0.0, out_file
 
-<<<<<<< HEAD
     modelx = data if len(data) < max_voxels else np.random.choice(
         data, size=max_voxels)
-=======
-    # Estimate data pdf
-    dmax = np.percentile(data[data > 0], 99.9)
-    hist, bin_edges = np.histogram(data[data > 0], density=True,
-                                   range=(0.0, dmax), bins='doane')
-    bin_centers = [float(np.mean(bin_edges[i:i + 1])) for i in range(len(bin_edges) - 1)]
-    max_pos = np.argmax(hist)
-    json_out = {
-        'x': bin_centers,
-        'y': [float(v) for v in hist]
-    }
-
-    # Fit central chi distribution
-    param = chi.fit(data[data > 0], 2 * ncoils, loc=bin_centers[max_pos])
-    pdf_fitted = chi.pdf(bin_centers, *param[:-2], loc=param[-2], scale=param[-1])
-    json_out['y_hat'] = [float(v) for v in pdf_fitted]
-
-    # Find t2 (intensity at half width, right side)
-    ihw = 0.5 * hist[max_pos]
-    t2idx = 0
-    for i in range(max_pos + 1, len(bin_centers)):
-        if hist[i] < ihw:
-            t2idx = i
-            break
-
-    json_out['x_cutoff'] = float(bin_centers[t2idx])
->>>>>>> 1a4246d0
 
     x_grid = np.linspace(0.0, np.percentile(data, 99), 1000)
 
