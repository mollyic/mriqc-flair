--- conflicted
+++ resolved
@@ -222,7 +222,6 @@
             b_vectors=self.inputs.in_bvec,
         )
 
-<<<<<<< HEAD
         fa_nans_mask = np.asanyarray(nb.load(self.inputs.in_fa_nans).dataobj) > 0.0
         self._results['fa_nans'] = np.round(float(fa_nans_mask[mskdata > 0.5].mean()), 8) * 1e6
 
@@ -231,11 +230,10 @@
             float(fa_degenerate_mask[mskdata > 0.5].mean()),
             8,
         ) * 1e6
-=======
-        # Get cc mask data
+
+        # Get spikes-mask data
         spmask = np.asanyarray(nb.load(self.inputs.spikes_mask).dataobj) > 0.0
         self._results['spikes_ppm'] = dqc.spike_ppm(spmask)
->>>>>>> bb4deb08
 
         # FBER
         self._results['fber'] = {
