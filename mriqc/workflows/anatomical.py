#!/usr/bin/env python
# -*- coding: utf-8 -*-
# emacs: -*- mode: python; py-indent-offset: 4; indent-tabs-mode: nil -*-
# vi: set ft=python sts=4 ts=4 sw=4 et:
#
# @Author: oesteban
# @Date:   2016-01-05 11:24:05
# @Email:  code@oscaresteban.es
# @Last modified by:   oesteban
# @Last Modified time: 2016-01-18 08:36:22
""" A QC workflow for anatomical MRI """
import os.path as op
from nipype.pipeline import engine as pe
from nipype.algorithms import misc as nam
from nipype.interfaces import io as nio
from nipype.interfaces import utility as niu
from nipype.interfaces import fsl
from nipype.interfaces import ants

from ..interfaces.viz import Report
from ..utils import reorder_csv


def anat_qc_workflow(name='aMRIQC', settings={}, sub_list=[]):
    from ..interfaces.viz import PlotMosaic

    # Define workflow, inputs and outputs
    wf = pe.Workflow(name=name)

    inputnode = pe.Node(niu.IdentityInterface(fields=['data']),
                        name='inputnode')
    datasource = pe.Node(niu.IdentityInterface(
        fields=['anatomical_scan', 'subject_id', 'session_id', 'scan_id',
                'site_name']), name='datasource')

    if sub_list:
        inputnode.iterables = [('data', [list(s) for s in sub_list])]

        dsplit = pe.Node(niu.Split(splits=[1, 1, 1, 1], squeeze=True),
                         name='datasplit')
        wf.connect([
            (inputnode, dsplit, [('data', 'inlist')]),
            (dsplit, datasource, [('out1', 'subject_id'),
                                  ('out2', 'session_id'),
                                  ('out3', 'scan_id'),
                                  ('out4', 'anatomical_scan')])
        ])

    outputnode = pe.Node(niu.IdentityInterface(
        fields=['qc', 'mosaic', 'out_csv', 'out_group']), name='outputnode')

    # Import measures from QAP
    measures = pe.Node(niu.Function(
        input_names=['anatomical_reorient', 'head_mask_path',
                     'anatomical_segs', 'bias_image', 
                     'subject_id', 'session_id', 'scan_id'],
        output_names=['qc'], function=qc_anat), name='measures')

    arw = mri_reorient_wf()  # 1. Reorient anatomical image
    n4 = pe.Node(ants.N4BiasFieldCorrection(dimension=3, bias_image='output_bias.nii.gz'),
                 name='Bias')
    asw = skullstrip_wf()    # 2. Skull-stripping (afni)
    qmw = brainmsk_wf()      # 3. Brain mask (template & 2.)

    # Brain tissue segmentation
    segment = pe.Node(fsl.FAST(
        img_type=1, segments=True, probability_maps=True,
        out_basename='segment'), name='segmentation')

    # Plot mosaic
    plot = pe.Node(PlotMosaic(), name='plot_mosaic')
    merg = pe.Node(niu.Merge(3), name='plot_metadata')

    wf.connect([
        (datasource, measures, [('subject_id', 'subject_id'),
                                ('session_id', 'session_id'),
                                ('scan_id', 'scan_id')]),
        (datasource, arw, [('anatomical_scan', 'inputnode.in_file')]),
        (arw, n4, [('outputnode.out_file', 'input_image')]),
        (n4, asw, [('output_image', 'inputnode.in_file')]),
        (n4, qmw, [('output_image', 'inputnode.in_file')]),
        (asw, qmw, [('outputnode.out_file', 'inputnode.in_brain')]),
        (asw, segment, [('outputnode.out_file', 'in_files')]),
        (n4, measures, [('output_image', 'anatomical_reorient')]),
        (qmw, measures, [('outputnode.out_mask', 'head_mask_path')]),
        (segment, measures, [('tissue_class_files', 'anatomical_segs')]),
        (n4, measures, [('bias_image', 'bias_image')]),
        (arw, plot, [('outputnode.out_file', 'in_file')]),
        (datasource, plot, [('subject_id', 'subject')]),
        (datasource, merg, [('session_id', 'in1'),
                            ('scan_id', 'in2'),
                            ('site_name', 'in3')]),
        (merg, plot, [('out', 'metadata')]),
        (measures, outputnode, [('qc', 'qc')]),
        (plot, outputnode, [('out_file', 'mosaic')]),
    ])

    if settings.get('mask_mosaic', False):
        wf.connect(qmw, 'outputnode.out_file', plot, 'in_mask')

    # Save mosaic to well-formed path
    mvplot = pe.Node(niu.Rename(
        format_string='anatomical_%(subject_id)s_%(session_id)s_%(scan_id)s',
        keep_ext=True), name='rename_plot')
    dsplot = pe.Node(nio.DataSink(
        base_directory=settings['work_dir'], parameterization=False), name='ds_plot')
    wf.connect([
        (datasource, mvplot, [('subject_id', 'subject_id'),
                              ('session_id', 'session_id'),
                              ('scan_id', 'scan_id')]),
        (plot, mvplot, [('out_file', 'in_file')]),
        (mvplot, dsplot, [('out_file', '@mosaic')])
    ])

    # Export to CSV
    out_csv = op.join(settings['output_dir'], 'aMRIQC.csv')
    to_csv = pe.Node(nam.AddCSVRow(in_file=out_csv), name='write_csv')
    re_csv0 = pe.JoinNode(niu.Function(
        input_names=['csv_file'], output_names=['out_file'], function=reorder_csv),
        joinsource='inputnode', joinfield='csv_file', name='reorder_anat')
    report0 = pe.Node(
        Report(qctype='anatomical', settings=settings), name='AnatomicalReport')
    if sub_list:
        report0.inputs.sub_list = sub_list

    wf.connect([
        (measures, to_csv, [('qc', '_outputs')]),
        (to_csv, re_csv0, [('csv_file', 'csv_file')]),
        (re_csv0, outputnode, [('out_file', 'out_csv')]),
        (re_csv0, report0, [('out_file', 'in_csv')]),
        (report0, outputnode, [('out_group', 'out_group')])
    ])

    return wf


def mri_reorient_wf(name='ReorientWorkflow'):
    """A workflow to reorient images to 'RPI' orientation"""

    from nipype.interfaces.afni import preprocess as afp

    wf = pe.Workflow(name=name)

    inputnode = pe.Node(niu.IdentityInterface(fields=['in_file']),
                        name='inputnode')
    outputnode = pe.Node(niu.IdentityInterface(
        fields=['out_file']), name='outputnode')

    deoblique = pe.Node(afp.Refit(deoblique=True), name='deoblique')
    reorient = pe.Node(afp.Resample(
        orientation='RPI', outputtype='NIFTI_GZ'), name='reorient')
    wf.connect([
        (inputnode, deoblique, [('in_file', 'in_file')]),
        (deoblique, reorient, [('out_file', 'in_file')]),
        (reorient, outputnode, [('out_file', 'out_file')])
    ])
    return wf


def brainmsk_wf(name='BrainMaskWorkflow'):
    """Computes a brain mask from the original T1 and the skull-stripped"""
    from nipype.interfaces.fsl.maths import MathsCommand
    from qap.workflows.utils import select_thresh, slice_head_mask

    def _default_template(in_file):
        from nipype.interfaces.fsl.base import Info
        from os.path import isfile
        from nipype.interfaces.base import isdefined
        if isdefined(in_file) and isfile(in_file):
            return in_file
        return Info.standard_image('MNI152_T1_2mm.nii.gz')

    wf = pe.Workflow(name=name)
    inputnode = pe.Node(niu.IdentityInterface(
        fields=['in_file', 'in_brain', 'in_template']), name='inputnode')
    outputnode = pe.Node(niu.IdentityInterface(
        fields=['out_mask', 'out_matrix_file']), name='outputnode')

    sel_th = pe.Node(niu.Function(
        function=select_thresh, input_names=['input_skull'],
        output_names=['thresh']), name='thresh', iterfield=['input_skull'])

    binarize = pe.Node(fsl.Threshold(args='-bin'), name='binarize')
    dilate = pe.Node(MathsCommand(args=' '.join(['-dilM']*6)), name='dilate')
    erode = pe.Node(MathsCommand(args=' '.join(['-eroF']*6)), name='erode')

    slice_msk = pe.Node(niu.Function(
        input_names=['infile', 'transform', 'standard'],
        output_names=['outfile_path'], function=slice_head_mask), name='slice_msk')

    combine = pe.Node(fsl.BinaryMaths(
        operation='add', args='-bin'), name='qap_headmask_combine_masks')

    # Get linear mapping to normalized (template) space
    flirt = pe.Node(fsl.FLIRT(cost='corratio'), name='spatial_normalization')

    wf.connect([
        (inputnode, slice_msk, [(('in_template', _default_template), 'standard')]),
        (inputnode, sel_th, [('in_file', 'input_skull')]),
        (inputnode, binarize, [('in_file', 'in_file')]),
        (inputnode, slice_msk, [('in_file', 'infile')]),
        (inputnode, flirt, [
            ('in_brain', 'in_file'),
            (('in_template', _default_template), 'reference')]),
        (flirt, slice_msk, [('out_matrix_file', 'transform')]),
        (sel_th, binarize, [('thresh', 'thresh')]),
        (binarize, dilate, [('out_file', 'in_file')]),
        (dilate, erode, [('out_file', 'in_file')]),
        (erode, combine, [('out_file', 'in_file')]),
        (slice_msk, combine, [('outfile_path', 'operand_file')]),
        (combine, outputnode, [('out_file', 'out_mask')]),
        (flirt, outputnode, [('out_matrix_file', 'out_matrix_file')]),
    ])
    return wf


def skullstrip_wf(name='SkullStripWorkflow'):
    """ Skull-stripping workflow """
    from nipype.interfaces.afni import preprocess as afp

    wf = pe.Workflow(name=name)
    inputnode = pe.Node(niu.IdentityInterface(fields=['in_file']),
                        name='inputnode')
    outputnode = pe.Node(niu.IdentityInterface(fields=['out_file']),
                         name='outputnode')

    sstrip = pe.Node(afp.SkullStrip(outputtype='NIFTI_GZ'), name='skullstrip')
    sstrip_orig_vol = pe.Node(afp.Calc(
        expr='a*step(b)', outputtype='NIFTI_GZ'), name='sstrip_orig_vol')

    wf.connect([
        (inputnode, sstrip, [('in_file', 'in_file')]),
        (inputnode, sstrip_orig_vol, [('in_file', 'in_file_a')]),
        (sstrip, sstrip_orig_vol, [('out_file', 'in_file_b')]),
        (sstrip_orig_vol, outputnode, [('out_file', 'out_file')])
    ])
    return wf


<<<<<<< HEAD
def qc_anat(anatomical_reorient, head_mask_path,
            anatomical_segs, subject_id, session_id,
            scan_id, site_name=None, out_vox=True):
=======
def qc_anat(anatomical_reorient, head_mask_path, anatomical_segs, bias_image,
            subject_id, session_id, scan_id, site_name=None, out_vox=True):
    """
    A wrapper for the QC measures calculation imported from QAP.
    Also adds some measures regarding the inhomogeneity field.
    """
>>>>>>> 141b23a4
    import nibabel as nb
    import numpy as np
    from qap.workflows.utils import qap_anatomical_spatial
    qc = qap_anatomical_spatial(
        anatomical_reorient, head_mask_path, anatomical_segs[1],
        anatomical_segs[2], anatomical_segs[0], subject_id, session_id,
        scan_id, site_name, out_vox)

<<<<<<< HEAD
    im = nb.load(anatomical_reorient)
    hdr = im.get_header()
    imsize = im.shape
    imzooms = hdr.get_zooms()

    qc.update({'size_x': imsize[0], 'size_y': imsize[1], 'size_z': imsize[2]})
    qc.update({'spacing_x': imzooms[0], 'spacing_y': imzooms[1], 'spacing_z': imzooms[2]})

    try:
        qc.update({'size_t': imsize[3]})
    except IndexError:
        pass

    try:
        qc.update({'tr': imzooms[3]})
    except IndexError:
        pass

=======
    mask = nb.load(head_mask_path).get_data()
    bias = nb.load(bias_image).get_data()[mask > 0]
    qc.update({'bias_max': bias.max(), 'bias_min': bias.min(), 'bias_med': np.median(bias)})
>>>>>>> 141b23a4
    return qc<|MERGE_RESOLUTION|>--- conflicted
+++ resolved
@@ -237,18 +237,12 @@
     return wf
 
 
-<<<<<<< HEAD
-def qc_anat(anatomical_reorient, head_mask_path,
-            anatomical_segs, subject_id, session_id,
-            scan_id, site_name=None, out_vox=True):
-=======
 def qc_anat(anatomical_reorient, head_mask_path, anatomical_segs, bias_image,
             subject_id, session_id, scan_id, site_name=None, out_vox=True):
     """
     A wrapper for the QC measures calculation imported from QAP.
     Also adds some measures regarding the inhomogeneity field.
     """
->>>>>>> 141b23a4
     import nibabel as nb
     import numpy as np
     from qap.workflows.utils import qap_anatomical_spatial
@@ -257,28 +251,21 @@
         anatomical_segs[2], anatomical_segs[0], subject_id, session_id,
         scan_id, site_name, out_vox)
 
-<<<<<<< HEAD
     im = nb.load(anatomical_reorient)
-    hdr = im.get_header()
-    imsize = im.shape
-    imzooms = hdr.get_zooms()
-
-    qc.update({'size_x': imsize[0], 'size_y': imsize[1], 'size_z': imsize[2]})
-    qc.update({'spacing_x': imzooms[0], 'spacing_y': imzooms[1], 'spacing_z': imzooms[2]})
+    qc.update({'size_x': im.shape[0], 'size_y': im.shape[1], 'size_z': im.shape[2]})
+    qc.update({'spacing_%s' % i: v 
+               for i, v in zip(['x', 'y', 'z'], im.get_header().get_zooms()[:3])})
 
     try:
-        qc.update({'size_t': imsize[3]})
+        qc.update({'size_t': im.shape[3]})
     except IndexError:
         pass
 
     try:
-        qc.update({'tr': imzooms[3]})
+        qc.update({'tr': im.get_header().get_zooms()[3]})
     except IndexError:
         pass
 
-=======
-    mask = nb.load(head_mask_path).get_data()
-    bias = nb.load(bias_image).get_data()[mask > 0]
+    bias = nb.load(bias_image).get_data()[nb.load(head_mask_path).get_data() > 0]
     qc.update({'bias_max': bias.max(), 'bias_min': bias.min(), 'bias_med': np.median(bias)})
->>>>>>> 141b23a4
     return qc