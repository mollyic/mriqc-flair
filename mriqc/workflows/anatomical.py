--- conflicted
+++ resolved
@@ -6,13 +6,8 @@
 # @Author: oesteban
 # @Date:   2016-01-05 11:24:05
 # @Email:  code@oscaresteban.es
-<<<<<<< HEAD
 # @Last modified by:   oesteban
-# @Last Modified time: 2016-01-18 08:17:15
-=======
-# @Last modified by:   Oscar Esteban
-# @Last Modified time: 2016-01-17 19:49:19
->>>>>>> edd2b0a2
+# @Last Modified time: 2016-01-18 08:36:22
 
 
 import os
@@ -126,30 +121,17 @@
 
     # Save mosaic to well-formed path
     mvplot = pe.Node(niu.Rename(
-<<<<<<< HEAD
-        format_string='mosaic_%(session_id)s_%(scan_id)s', keep_ext=True),
-        name='rename_plot')
+        format_string='anatomical_%(subject_id)s_%(session_id)s_%(scan_id)s',
+        keep_ext=True), name='rename_plot')
     dsplot = pe.Node(nio.DataSink(
-        base_directory=settings['work_dir'], parametrization=False),
+        base_directory=settings['work_dir'], parameterization=False),
         name='ds_plot')
-    workflow.connect([
-        (datasource, mvplot, [('session_id', 'session_id'),
-                              ('scan_id', 'scan_id')]),
-        (plot, mvplot, [('out_file', 'in_file')]),
-        (mvplot, dsplot, [('out_file', '@mosaic')]),
-        (datasource, dsplot, [('subject_id', 'container')])
-=======
-        format_string='mosaic_%(subject_id)s_%(session_id)s_%(scan_id)s', keep_ext=True),
-        name='rename_plot')
-    dsplot = pe.Node(nio.DataSink(
-        base_directory=settings['work_dir'], parameterization=False), name='ds_plot')
     workflow.connect([
         (datasource, mvplot, [('subject_id', 'subject_id'),
                               ('session_id', 'session_id'),
                               ('scan_id', 'scan_id')]),
         (plot, mvplot, [('out_file', 'in_file')]),
         (mvplot, dsplot, [('out_file', '@mosaic')])
->>>>>>> edd2b0a2
     ])
 
     return workflow, out_csv
