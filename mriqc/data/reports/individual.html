<?xml version="1.0" encoding="utf-8" ?>
<!DOCTYPE html PUBLIC "-//W3C//DTD XHTML 1.0 Transitional//EN" "http://www.w3.org/TR/xhtml1/DTD/xhtml1-transitional.dtd">
<html xmlns="http://www.w3.org/1999/xhtml" xml:lang="en" lang="en">
<head>
<meta http-equiv="Content-Type" content="text/html; charset=utf-8" />
<meta name="generator" content="MRIQC" />
<title>MRIQC: individual {{ modality }}
report</title>
<script src="https://code.jquery.com/jquery-3.3.1.slim.min.js" integrity="sha384-q8i/X+965DzO0rT7abK41JStQIAqVgRVzpbzo5smXKp4YfRvH+8abtTE1Pi6jizo" crossorigin="anonymous"></script>
<script src="https://stackpath.bootstrapcdn.com/bootstrap/4.1.3/js/bootstrap.min.js" integrity="sha384-ChfqqxuZUCnJSK3+MXmPNIyE6ZbWh2IMqE241rYiqJxyMiZ6OW/JmZQ5stwEULTy" crossorigin="anonymous"></script>
<link rel="stylesheet" href="https://stackpath.bootstrapcdn.com/bootstrap/4.1.3/css/bootstrap.min.css" integrity="sha384-MCw98/SFnGE8fJT3GXwEOngsV7Zt27NXFoaoApmYm81iuXoPkFOJwJ8ERdknLPMO" crossorigin="anonymous">
<script>
function download() {
    var ds = "{{ dataset }}"
    var sub = "{{ bids_name }}"
    var reportlets = []

    var els = document.getElementsByClassName("rating-form")
    for (var elid = 0; elid < els.length; elid++) {
        // Do stuff here
        var thisrep = {}
        for (var i = 0; i < els[elid].children.length; i++) {
            thisrep[els[elid].children[i].name] = els[elid].children[i].value
        }

        reportlets.push(thisrep)
    };

    var file = new Blob([JSON.stringify({
        'dataset': ds,
        'subject': sub,
        'reports': reportlets}
    )], {type: 'text/json'});

    var a = document.getElementById("a");
    a.href = URL.createObjectURL(file);
    a.download = ds + "_" + sub + ".json";
    a.style.visibility = "visible"
}
</script>
<style type="text/css">
body {
  font-family: helvetica;
  padding: 50px 10px 10px;
}

div.warning p.admonition-title, .code .error {
  color: red ;
  font-weight: bold ;
}

span.problematic {
  color: red;
  font-weight: bold ;
}

p.label {
  white-space: nowrap }

span.section-subtitle {
  /* font-size relative to parent (h1..h6 element) */
  font-size: 80% }

div.embeded-report {
  width: 100%;
  page-break-before:always;
  padding-top: 20px;
}

div.embeded-report svg { width: 100%; }

span.qa-fail {
    color: white;
    font-weight: bold;
    background-color: #FF6347;
}

span.qa-pass {
    color: white;
    font-weight: bold;
    background-color: #32CD32;
}

h1 { margin-top: 30px; }
h2 { margin-top: 20px; }

div#accordionOther {
    margin: 0 20px;
}

.add-padding {
    padding-top: 15px;
}

</style>
</head>
<body>
<div class="document">

<nav class="navbar fixed-top navbar-expand-lg navbar-light bg-light">
<div class="collapse navbar-collapse">
    <ul class="navbar-nav">
      <li class="nav-item"><a class="nav-link" href="#summary">Summary</a></li>
      <li class="nav-item"><a class="nav-link" href="#visuals">Visual reports</a></li>
      <li class="nav-item"><a class="nav-link" href="#other">Other</a></li>
      {% if provenance %}
      <li class="nav-item"><a class="nav-link" href="#feedback">Rate image</a></li>
      {% endif %}
    </ul>
</div>
</nav>

<noscript>
    <h1 class="text-danger"> The navigation menu uses Javascript. Without it this report might not work as expected </h1>
</noscript>

<h1>MRIQC: individual {{ modality }}
report</h1>

<h2 id="summary">Summary</h2>
<ul class="simple">
<li>Subject ID: {{ sub_id }}.</li>
{% if pred_qa is not none %}
<li>MRIQC predicted QA:
{% if pred_qa > 0 %}<span class="qa-fail">Exclude</span>
{% else %}<span class="qa-pass">Pass</span>
{% endif %}
</li>
{% endif %}
<li>Date and time: {{ timestamp }}.</li>
<li>MRIQC version: {{ version }}.</li>
{% if workflow_details %}
<li>Workflow details:
  <ul class="sub-simple">
  {% for detail in workflow_details %}
  <li>{{ detail }}</li>
  {% endfor %}
  </ul>
</li>
{% endif %}
</ul>

<h2 id="visuals">Visual reports</h2>
{% for title, svg in svg_files %}
<div class="embeded-report">
  <h3>{{ title }}</h3>
{{ svg }}
</div>
{% endfor %}

<h2 id="other">Other</h2>
<div class="accordion" id="accordionOther">
  <div class="card">
    <div class="card-header" id="headingOne">
      <h5 class="mb-0">
        <button class="btn btn-link collapsed" type="button" data-toggle="collapse" data-target="#collapseOne" aria-expanded="false" aria-controls="collapseOne">
          Extracted Image Quality Metrics (IQMs)
        </button>
      </h5>
    </div>

    <div id="collapseOne" class="collapse" aria-labelledby="headingOne" data-parent="#accordionOther">
      <div class="card-body metadata-table">
      {{ imparams }}
      </div>
    </div>
  </div>
{% if metadata %}
  <div class="card">
    <div class="card-header" id="headingTwo">
      <h5 class="mb-0">
        <button class="btn btn-link collapsed" type="button" data-toggle="collapse" data-target="#collapseTwo" aria-expanded="false" aria-controls="collapseTwo">
          Metadata
        </button>
      </h5>
    </div>
    <div id="collapseTwo" class="collapse" aria-labelledby="headingTwo" data-parent="#accordionOther">
      <div class="card-body metadata-table">
      {{ metadata }}
      </div>
    </div>
  </div>
{% endif %}
{% if provenance %}
  <div class="card">
    <div class="card-header" id="headingThree">
      <h5 class="mb-0">
        <button class="btn btn-link collapsed" type="button" data-toggle="collapse" data-target="#collapseThree" aria-expanded="false" aria-controls="collapseThree">
          Provenance information
        </button>
      </h5>
    </div>
    <div id="collapseThree" class="collapse" aria-labelledby="headingThree" data-parent="#accordionOther">
      <div class="card-body provenance-table">
      {{ provenance }}
      </div>
    </div>
  </div>
</div>
{% endif %}

{% if provenance %}
<h2 id="feedback">Rate Image</h2>
<<<<<<< HEAD

<div class="rating-form">
<input type="hidden" value="overall" name="name" />
<select name="rating">
  <option value="-1">(unrated)</option>
  <option value="0">Useless</option>
  <option value="1">Poor result</option>
  <option value="2">Acceptable</option>
  <option value="3">Exceptional</option>
</select>
<textarea rows="2" cols="100" name="comment">
</textarea>
</div>

<button onclick="download()">Create file</button>
<a href="" id="a" style="visibility:hidden">Save your ratings</a>
<br />
<br />

=======
<div id="submitResAlert" role="alert" class="invisible alert alert-success">Submitted</div>
<div class="container">
<form action="javascript:sendRating()">
    <div class="form-group">
        <input id="ratingField" type="hidden" required>
        <div class="radio"><label><input type="radio" name="inlineRadio" id="inlineRating0" value="0" required> Invalid</label></div>
        <div class="radio"><label><input type="radio" name="inlineRadio" id="inlineRating1" value="1"> Exclude</label></div>
        <div class="radio"><label><input type="radio" name="inlineRadio" id="inlineRating2" value="2"> Usable</label></div>
        <div class="radio"><label><input type="radio" name="inlineRadio" id="inlineRating3" value="3"> Good</label></div>
        Name: <br><input id="ratingName" type="text" class="form-control"><br>
        Comments: <br><textarea rows="4" id="ratingComment" type="text" class="form-control"></textarea><br>
        <input type="submit" value="Submit">
    </div>
</form>
<div class="d-none add-padding" id="allRatingsDiv">
    <h5 class="mb-0 add-padding">Previous ratings found in MRIQC's WebAPI</h5>
    <table class="table table-striped">
    <thead>
        <tr>
            <th>Rating</th>
            <th>Count</th>
        </tr>
    <tbody>
        <tr>
            <td>Invalid</td>
            <td id="allRatings0"></td>
        </tr>
        <tr>
            <td>Exclude</td>
            <td id="allRatings1"></td>
        </tr>
        <tr>
            <td>Usable</td>
            <td id="allRatings2"></td>
        </tr>
        <tr>
            <td>Good</td>
            <td id="allRatings3"></td>
        </tr>
    </tbody>
    </thead>
    </table>
</div>
</div>
<script type="text/javascript">
var sentOnce = false;

function setAllRatings(allRatings) {
    allRatings['_items'].sort(function(a, b) {
        if(a['_id'] < b['_id']) return -1;
        if(a['_id'] > b['_id']) return 1;
        return 0;
    });
    console.log(allRatings);
    var arrayLength = allRatings['_items'].length;
    for (var i = 0; i < arrayLength; i++) {
        var elid = "allRatings" + allRatings['_items'][i]['_id'];
        document.getElementById(elid).textContent = allRatings['_items'][i]['count'];
    }
    document.getElementById("allRatingsDiv").classList.remove("d-none");
};

function sendRating() {
    var allRatings;
    var rating;
    var radios = document.getElementsByName("inlineRadio");
    for (var i = 0; i < radios.length; i++) {
        if (radios[i].checked) {
            rating = radios[i].value;
            break;
        }
    }
    var md5sum = "{{ md5sum }}";
    var name = document.getElementById("ratingName").value;
    var comment = document.getElementById("ratingComment").value;
    var params = {'rating': rating, 'md5sum': md5sum, 'name': name, 'comment': comment};

    var ratingReq = new XMLHttpRequest();
    var allRatingsReq = new XMLHttpRequest();
    var aggParam = '{\"$value\":\"' + md5sum + '\"}';
    allRatingsReq.open("GET", "{{ webapi_url }}/rating_counts?aggregate=" + aggParam);
    allRatingsReq.setRequestHeader("Content-Type", "application/json;charset=UTF-8");
    allRatingsReq.setRequestHeader("Authorization", "<secret_token>");
    ratingReq.open("POST", "{{ webapi_url }}/rating");
    ratingReq.setRequestHeader("Content-Type", "application/json;charset=UTF-8");
    ratingReq.setRequestHeader("Authorization", "<secret_token>");
    ratingReq.onload = function () {
        status = ratingReq.status;
        if (status === "201") {
            sentOnce = true;
            allRatingsReq.send();
            setAlert();
        }
    };
    allRatingsReq.onload = function () {
        console.log(allRatingsReq.response);
        allRatings = JSON.parse(allRatingsReq.response);
        setAllRatings(allRatings);
    };
    ratingReq.send(JSON.stringify(params));
};

function setAlert() {
    alertElem = document.getElementById("submitResAlert");
    alertElem.classList.remove("invisible");
    alertElem.classList.add("visible");
};
>>>>>>> d8fd9632

<script type="text/javascript">
    function toggle(id) {
        var element = document.getElementById(id);
        if(element.style.display == 'block')
            element.style.display = 'none';
        else
            element.style.display = 'block';
    }
</script>
<<<<<<< HEAD
=======
{% endif %}

<p>For details on the IQMs (image quality metrics) and further information on
the enclosed plots, please read the
<a class="reference external" href="http://mriqc.readthedocs.io/en/stable/measures.html">documentation</a>.</p>
>>>>>>> d8fd9632
</body>
</html><|MERGE_RESOLUTION|>--- conflicted
+++ resolved
@@ -10,33 +10,72 @@
 <script src="https://stackpath.bootstrapcdn.com/bootstrap/4.1.3/js/bootstrap.min.js" integrity="sha384-ChfqqxuZUCnJSK3+MXmPNIyE6ZbWh2IMqE241rYiqJxyMiZ6OW/JmZQ5stwEULTy" crossorigin="anonymous"></script>
 <link rel="stylesheet" href="https://stackpath.bootstrapcdn.com/bootstrap/4.1.3/css/bootstrap.min.css" integrity="sha384-MCw98/SFnGE8fJT3GXwEOngsV7Zt27NXFoaoApmYm81iuXoPkFOJwJ8ERdknLPMO" crossorigin="anonymous">
 <script>
-function download() {
-    var ds = "{{ dataset }}"
-    var sub = "{{ bids_name }}"
-    var reportlets = []
-
-    var els = document.getElementsByClassName("rating-form")
-    for (var elid = 0; elid < els.length; elid++) {
-        // Do stuff here
-        var thisrep = {}
-        for (var i = 0; i < els[elid].children.length; i++) {
-            thisrep[els[elid].children[i].name] = els[elid].children[i].value
-        }
-
-        reportlets.push(thisrep)
-    };
-
-    var file = new Blob([JSON.stringify({
+function read_form() {
+    var ds = "{{ dataset or 'unknown' }}";
+    var sub = "{{ bids_name }}";
+    var artifacts = [];
+    $('#artifacts-group input:checked').each(function() {
+        artifacts.push($(this).attr('name'));
+    });
+
+    var payload = {
         'dataset': ds,
         'subject': sub,
-        'reports': reportlets}
-    )], {type: 'text/json'});
-
-    var a = document.getElementById("a");
-    a.href = URL.createObjectURL(file);
-    a.download = ds + "_" + sub + ".json";
-    a.style.visibility = "visible"
-}
+        'rating': $('input[name=qc-rating]:checked').val(),
+        'artifacts': artifacts
+    };
+    var file = new Blob([JSON.stringify(payload)], {type: 'text/json'});
+    $('#btn-download').attr('href', URL.createObjectURL(file));
+    $('#btn-download').attr('download', payload['dataset'] + "_" + payload['subject'] + ".json");
+    return payload
+};
+
+function post2api() {
+    var payload = read_form();
+    var md5sum = "{{ md5sum }}";
+    var params = {
+        'rating': payload['rating'],
+        'md5sum': md5sum,
+        'name': "",
+        'comment': payload['artifacts']
+    };
+
+    // disable developement releases
+    var authorization = "<secret_token>";
+    if (authorization.includes("secret_token")) {
+        $('#post2api').removeClass('btn-primary');
+        $('#post2api').addClass('btn-warning');
+        $('#post2api').attr('disabled', true);
+        $('#post2api').attr('aria-disabled', true);
+        $('#post2api').prop('disabled');
+        $('#post2api').addClass('disabled');
+        $('#post2api').html('Disabled');
+        $('#post2api').removeClass('active');
+        return
+    };
+
+    var ratingReq = new XMLHttpRequest();
+    ratingReq.open("POST", "{{ webapi_url }}/rating");
+    ratingReq.setRequestHeader("Content-Type", "application/json;charset=UTF-8");
+    ratingReq.setRequestHeader("Authorization", authorization);
+    ratingReq.onload = function () {
+        status = ratingReq.status;
+        $('#post2api').removeClass('btn-primary');
+        $('#post2api').attr('disabled', true);
+        $('#post2api').attr('aria-disabled', true);
+        $('#post2api').prop('disabled');
+        $('#post2api').addClass('disabled');
+        $('#post2api').removeClass('active');
+        if (status === "201") {
+            $('#post2api').addClass('btn-success');
+            $('#post2api').html('Posted!');
+        } else {
+            $('#post2api').addClass('btn-danger');
+            $('#post2api').html('Failed');
+        };
+    };
+    ratingReq.send(JSON.stringify(params));
+};
 </script>
 <style type="text/css">
 body {
@@ -80,9 +119,6 @@
     font-weight: bold;
     background-color: #32CD32;
 }
-
-h1 { margin-top: 30px; }
-h2 { margin-top: 20px; }
 
 div#accordionOther {
     margin: 0 20px;
@@ -103,60 +139,60 @@
       <li class="nav-item"><a class="nav-link" href="#summary">Summary</a></li>
       <li class="nav-item"><a class="nav-link" href="#visuals">Visual reports</a></li>
       <li class="nav-item"><a class="nav-link" href="#other">Other</a></li>
-      {% if provenance %}
-      <li class="nav-item"><a class="nav-link" href="#feedback">Rate image</a></li>
-      {% endif %}
     </ul>
 </div>
 </nav>
-
 <noscript>
     <h1 class="text-danger"> The navigation menu uses Javascript. Without it this report might not work as expected </h1>
 </noscript>
 
-<h1>MRIQC: individual {{ modality }}
+<h1 class="mt-5 mb-5">MRIQC: individual {{ modality }}
 report</h1>
 
-<h2 id="summary">Summary</h2>
-<ul class="simple">
-<li>Subject ID: {{ sub_id }}.</li>
-{% if pred_qa is not none %}
-<li>MRIQC predicted QA:
-{% if pred_qa > 0 %}<span class="qa-fail">Exclude</span>
-{% else %}<span class="qa-pass">Pass</span>
-{% endif %}
-</li>
-{% endif %}
-<li>Date and time: {{ timestamp }}.</li>
-<li>MRIQC version: {{ version }}.</li>
-{% if workflow_details %}
-<li>Workflow details:
-  <ul class="sub-simple">
-  {% for detail in workflow_details %}
-  <li>{{ detail }}</li>
-  {% endfor %}
-  </ul>
-</li>
-{% endif %}
-</ul>
-
-<h2 id="visuals">Visual reports</h2>
+<div class="card mt-3" style="width: 480pt;">
+    <h2 id="summary" class="card-header">Summary</h2>
+    <div class="card-body">
+        <ul class="simple">
+        <li>BIDS filename: {{ bids_name }}.</li>
+        {% if pred_qa is not none %}
+        <li>MRIQC predicted QA:
+        {% if pred_qa > 0 %}<span class="qa-fail">Exclude</span>
+        {% else %}<span class="qa-pass">Pass</span>
+        {% endif %}
+        </li>
+        {% endif %}
+        <li>Date and time: {{ timestamp }}.</li>
+        <li>MRIQC version: {{ version }}.</li>
+        {% if workflow_details %}
+        <li>Workflow details:
+          <ul class="sub-simple">
+          {% for detail in workflow_details %}
+          <li>{{ detail }}</li>
+          {% endfor %}
+          </ul>
+        </li>
+        {% endif %}
+        </ul>
+    </div>
+</div>
+
+<h2 id="visuals" class="mt-5 mb-2">Visual reports</h2>
 {% for title, svg in svg_files %}
-<div class="embeded-report">
-  <h3>{{ title }}</h3>
-{{ svg }}
-</div>
+    <div class="card mt-2">
+        <div class="card-header">{{ title }}</div>
+        <div class="card-body">
+        {{ svg }}
+        </div>
+    </div>
 {% endfor %}
 
-<h2 id="other">Other</h2>
+<h2 id="other" class="mt-5 mb-2">Other</h2>
 <div class="accordion" id="accordionOther">
   <div class="card">
     <div class="card-header" id="headingOne">
-      <h5 class="mb-0">
-        <button class="btn btn-link collapsed" type="button" data-toggle="collapse" data-target="#collapseOne" aria-expanded="false" aria-controls="collapseOne">
+        <button class="btn btn-link collapsed mb-0 mt-0 pm-0 pt-0" type="button" data-toggle="collapse" data-target="#collapseOne" aria-expanded="false" aria-controls="collapseOne">
           Extracted Image Quality Metrics (IQMs)
         </button>
-      </h5>
     </div>
 
     <div id="collapseOne" class="collapse" aria-labelledby="headingOne" data-parent="#accordionOther">
@@ -168,11 +204,9 @@
 {% if metadata %}
   <div class="card">
     <div class="card-header" id="headingTwo">
-      <h5 class="mb-0">
-        <button class="btn btn-link collapsed" type="button" data-toggle="collapse" data-target="#collapseTwo" aria-expanded="false" aria-controls="collapseTwo">
+        <button class="btn btn-link collapsed mb-0 mt-0 pm-0 pt-0" type="button" data-toggle="collapse" data-target="#collapseTwo" aria-expanded="false" aria-controls="collapseTwo">
           Metadata
         </button>
-      </h5>
     </div>
     <div id="collapseTwo" class="collapse" aria-labelledby="headingTwo" data-parent="#accordionOther">
       <div class="card-body metadata-table">
@@ -184,11 +218,9 @@
 {% if provenance %}
   <div class="card">
     <div class="card-header" id="headingThree">
-      <h5 class="mb-0">
-        <button class="btn btn-link collapsed" type="button" data-toggle="collapse" data-target="#collapseThree" aria-expanded="false" aria-controls="collapseThree">
+        <button class="btn btn-link collapsed mb-0 mt-0 pm-0 pt-0" type="button" data-toggle="collapse" data-target="#collapseThree" aria-expanded="false" aria-controls="collapseThree">
           Provenance information
         </button>
-      </h5>
     </div>
     <div id="collapseThree" class="collapse" aria-labelledby="headingThree" data-parent="#accordionOther">
       <div class="card-body provenance-table">
@@ -196,157 +228,96 @@
       </div>
     </div>
   </div>
-</div>
 {% endif %}
-
-{% if provenance %}
-<h2 id="feedback">Rate Image</h2>
-<<<<<<< HEAD
-
-<div class="rating-form">
-<input type="hidden" value="overall" name="name" />
-<select name="rating">
-  <option value="-1">(unrated)</option>
-  <option value="0">Useless</option>
-  <option value="1">Poor result</option>
-  <option value="2">Acceptable</option>
-  <option value="3">Exceptional</option>
-</select>
-<textarea rows="2" cols="100" name="comment">
-</textarea>
-</div>
-
-<button onclick="download()">Create file</button>
-<a href="" id="a" style="visibility:hidden">Save your ratings</a>
-<br />
-<br />
-
-=======
-<div id="submitResAlert" role="alert" class="invisible alert alert-success">Submitted</div>
-<div class="container">
-<form action="javascript:sendRating()">
-    <div class="form-group">
-        <input id="ratingField" type="hidden" required>
-        <div class="radio"><label><input type="radio" name="inlineRadio" id="inlineRating0" value="0" required> Invalid</label></div>
-        <div class="radio"><label><input type="radio" name="inlineRadio" id="inlineRating1" value="1"> Exclude</label></div>
-        <div class="radio"><label><input type="radio" name="inlineRadio" id="inlineRating2" value="2"> Usable</label></div>
-        <div class="radio"><label><input type="radio" name="inlineRadio" id="inlineRating3" value="3"> Good</label></div>
-        Name: <br><input id="ratingName" type="text" class="form-control"><br>
-        Comments: <br><textarea rows="4" id="ratingComment" type="text" class="form-control"></textarea><br>
-        <input type="submit" value="Submit">
-    </div>
-</form>
-<div class="d-none add-padding" id="allRatingsDiv">
-    <h5 class="mb-0 add-padding">Previous ratings found in MRIQC's WebAPI</h5>
-    <table class="table table-striped">
-    <thead>
-        <tr>
-            <th>Rating</th>
-            <th>Count</th>
-        </tr>
-    <tbody>
-        <tr>
-            <td>Invalid</td>
-            <td id="allRatings0"></td>
-        </tr>
-        <tr>
-            <td>Exclude</td>
-            <td id="allRatings1"></td>
-        </tr>
-        <tr>
-            <td>Usable</td>
-            <td id="allRatings2"></td>
-        </tr>
-        <tr>
-            <td>Good</td>
-            <td id="allRatings3"></td>
-        </tr>
-    </tbody>
-    </thead>
-    </table>
-</div>
-</div>
+</div>
+
+<div id="rating-menu" class="card position-fixed" style="width: 30%; top: 100px; left: 65%;">
+<div class="card-header m-0">Rate Image
+    <button type="button" class="close" aria-label="Close" id="close-rating-menu" onclick="$('#rating-menu').addClass('d-none')">
+        <span aria-hidden="true">&times;</span>
+    </button>
+</div>
+<div class="card-body">
+    <div id="ratings-group" class="btn-group btn-group-toggle mb-2 mx-auto" style="width: 100%" data-toggle="buttons">
+        <label class="btn btn-outline-danger btn-secondary"><input type="radio" name="qc-rating" id="exclude" value="1" onclick="read_form()">Exclude</label>
+        <label class="btn btn-outline-warning btn-secondary"><input type="radio" name="qc-rating" id="poor" value="2" onclick="read_form()">Poor</label>
+        <label class="btn btn-outline-info btn-secondary"><input type="radio" name="qc-rating" id="acceptable" value="3" onclick="read_form()">Acceptable</label>
+        <label class="btn btn-outline-success btn-secondary"><input type="radio" name="qc-rating" id="excellent" value="4" onclick="read_form()">Excellent</label>
+    </div>
+
+
+<fieldset id="artifacts-group" class="form-group">
+    <div class="form-check">
+        <input class="form-check-input" type="checkbox" name="head-motion" id="art1">
+        <label class="form-check-label" for="art1">Head motion artifacts</label>
+    </div>
+    <div class="form-check">
+        <input class="form-check-input" type="checkbox" name="eye-spillover" id="art2">
+        <label class="form-check-label" for="art2">Eye spillover through PE axis</label>
+    </div>
+    <div class="form-check">
+        <input class="form-check-input" type="checkbox" name="noneye-spillover" id="art3">
+        <label class="form-check-label" for="art3">Non-eye spillover through PE axis</label>
+    </div>
+    <div class="form-check">
+        <input class="form-check-input" type="checkbox" name="coil-failure" id="art4">
+        <label class="form-check-label" for="art4">Coil failure</label>
+    </div>
+    <div class="form-check">
+        <input class="form-check-input" type="checkbox" name="noise-global" id="art5">
+        <label class="form-check-label" for="art5">Global noise</label>
+    </div>
+    <div class="form-check">
+        <input class="form-check-input" type="checkbox" name="noise-local" id="art6">
+        <label class="form-check-label" for="art6">Local noise</label>
+    </div>
+    <div class="form-check">
+        <input class="form-check-input" type="checkbox" name="em-perturbation" id="art7">
+        <label class="form-check-label" for="art7">EM interference / perturbation</label>
+    </div>
+    <div class="form-check">
+        <input class="form-check-input" type="checkbox" name="wrap-around" id="art8">
+        <label class="form-check-label" for="art8">Wrap-around</label>
+    </div>
+    <div class="form-check">
+        <input class="form-check-input" type="checkbox" name="ghost-aliasing" id="art9">
+        <label class="form-check-label" for="art9">Aliasing ghosts</label>
+    </div>
+    <div class="form-check">
+        <input class="form-check-input" type="checkbox" name="ghosts-other" id="art10">
+        <label class="form-check-label" for="art10">Other ghosts</label>
+    </div>
+    <div class="form-check">
+        <input class="form-check-input" type="checkbox" name="inu" id="art11">
+        <label class="form-check-label" for="art11">Intensity non-uniformity</label>
+    </div>
+    <div class="form-check">
+        <input class="form-check-input" type="checkbox" name="field-variation" id="art12">
+        <label class="form-check-label" for="art12">Temporal field variation</label>
+    </div>
+    <div class="form-check">
+        <input class="form-check-input" type="checkbox" name="uncategorized" id="art13">
+        <label class="form-check-label" for="art13">Uncategorized artifact</label>
+    </div>
+</fieldset>
+<a class="btn btn-primary disabled" id="btn-download" href="">Download</a>
+<button type="button" class="btn btn-primary" id="post2api" onclick="post2api()">Post to WebAPI</button>
 <script type="text/javascript">
-var sentOnce = false;
-
-function setAllRatings(allRatings) {
-    allRatings['_items'].sort(function(a, b) {
-        if(a['_id'] < b['_id']) return -1;
-        if(a['_id'] > b['_id']) return 1;
-        return 0;
-    });
-    console.log(allRatings);
-    var arrayLength = allRatings['_items'].length;
-    for (var i = 0; i < arrayLength; i++) {
-        var elid = "allRatings" + allRatings['_items'][i]['_id'];
-        document.getElementById(elid).textContent = allRatings['_items'][i]['count'];
-    }
-    document.getElementById("allRatingsDiv").classList.remove("d-none");
-};
-
-function sendRating() {
-    var allRatings;
-    var rating;
-    var radios = document.getElementsByName("inlineRadio");
-    for (var i = 0; i < radios.length; i++) {
-        if (radios[i].checked) {
-            rating = radios[i].value;
-            break;
-        }
-    }
-    var md5sum = "{{ md5sum }}";
-    var name = document.getElementById("ratingName").value;
-    var comment = document.getElementById("ratingComment").value;
-    var params = {'rating': rating, 'md5sum': md5sum, 'name': name, 'comment': comment};
-
-    var ratingReq = new XMLHttpRequest();
-    var allRatingsReq = new XMLHttpRequest();
-    var aggParam = '{\"$value\":\"' + md5sum + '\"}';
-    allRatingsReq.open("GET", "{{ webapi_url }}/rating_counts?aggregate=" + aggParam);
-    allRatingsReq.setRequestHeader("Content-Type", "application/json;charset=UTF-8");
-    allRatingsReq.setRequestHeader("Authorization", "<secret_token>");
-    ratingReq.open("POST", "{{ webapi_url }}/rating");
-    ratingReq.setRequestHeader("Content-Type", "application/json;charset=UTF-8");
-    ratingReq.setRequestHeader("Authorization", "<secret_token>");
-    ratingReq.onload = function () {
-        status = ratingReq.status;
-        if (status === "201") {
-            sentOnce = true;
-            allRatingsReq.send();
-            setAlert();
-        }
-    };
-    allRatingsReq.onload = function () {
-        console.log(allRatingsReq.response);
-        allRatings = JSON.parse(allRatingsReq.response);
-        setAllRatings(allRatings);
-    };
-    ratingReq.send(JSON.stringify(params));
-};
-
-function setAlert() {
-    alertElem = document.getElementById("submitResAlert");
-    alertElem.classList.remove("invisible");
-    alertElem.classList.add("visible");
-};
->>>>>>> d8fd9632
-
-<script type="text/javascript">
-    function toggle(id) {
-        var element = document.getElementById(id);
-        if(element.style.display == 'block')
-            element.style.display = 'none';
-        else
-            element.style.display = 'block';
-    }
+$( 'body' ).on( 'click', '#ratings-group', function(e) {
+    $('#btn-download').removeClass('disabled');
+    $('#btn-download').removeAttr('aria-disabled');
+    var payload = read_form();
+});
+$( 'body' ).on( 'click', '#artifacts-group input', function(e) {
+    var payload = read_form();
+});
 </script>
-<<<<<<< HEAD
-=======
-{% endif %}
+</div>
+</div>
+</div>
 
 <p>For details on the IQMs (image quality metrics) and further information on
 the enclosed plots, please read the
 <a class="reference external" href="http://mriqc.readthedocs.io/en/stable/measures.html">documentation</a>.</p>
->>>>>>> d8fd9632
 </body>
 </html>