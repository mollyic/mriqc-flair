--- conflicted
+++ resolved
@@ -23,13 +23,8 @@
 test:
   override:
     # Test mriqcp
-<<<<<<< HEAD
-    - python scripts/mriqcp.py -i ~/examples/ds003_sub-01/ -o /tmp/output-01 -w /tmp/workdir-01 --use-plugin ~/examples/plugin.yml
-    - python scripts/mriqcp.py -i ~/examples/ds003_downsampled/ -o /tmp/output-ms -w /tmp/workdir-ms --use-plugin ~/examples/plugin.yml
-=======
     - source $HOME/.profile; python scripts/mriqcp.py -i ~/examples/ds003_sub-01/ -o /tmp/output-01 -w /tmp/workdir-01
     - source $HOME/.profile; python scripts/mriqcp.py -i ~/examples/ds003_downsampled/ -o /tmp/output-ms -w /tmp/workdir-ms
->>>>>>> 10eea199
 general:
   artifacts:
     - "/tmp/output-01"
