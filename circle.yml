--- conflicted
+++ resolved
@@ -1,25 +1,15 @@
 machine:
   pre:
-<<<<<<< HEAD
-    - curl -sSL https://s3.amazonaws.com/circle-downloads/install-circleci-docker.sh | bash -s -- 1.10.0
-  services:
-    - docker
-=======
     - sudo curl -L -o /usr/bin/docker 'https://s3-external-1.amazonaws.com/circle-downloads/docker-1.9.1-circleci'
     - sudo chmod 0755 /usr/bin/docker
->>>>>>> dd996f17
   environment:
     SCRATCH: "$HOME/scratch"
     DOCKER_IMAGE: "poldracklab/mriqc"
     DOCKER_TAG: "latest"
     TEST_DATA_NAME: "circle-tests"
-<<<<<<< HEAD
-    TEST_DATA_URL: "https://files.osf.io/v1/resources/fvuh8/providers/osfstorage/589241339ad5a101fad8c474"
-=======
     TEST_DATA_URL: "https://files.osf.io/v1/resources/fvuh8/providers/osfstorage/590ce4a96c613b025147c568"
   services:
     - docker
->>>>>>> dd996f17
 
 dependencies:
   cache_directories:
@@ -35,12 +25,6 @@
     - if [ "$CIRCLE_TAG" != "" ]; then sed -i -E "s/(__version__ = )'[A-Za-z0-9.-]+'/\1'$CIRCLE_TAG'/" mriqc/info.py ; fi
     - docker load --input $HOME/docker/cache.tar || true
   override:
-<<<<<<< HEAD
-    - sed -i -E "s/(__version__ = )'[A-Za-z0-9.-]+'/\1'$CIRCLE_TAG'/" mriqc/info.py
-    - docker pull poldracklab/mriqc:latest || true
-    - e=1 && for i in {1..5}; do docker build --rm=false -t poldracklab/mriqc:latest --build-arg BUILD_DATE=`date -u +"%Y-%m-%dT%H:%M:%SZ"` --build-arg VCS_REF=`git rev-parse --short HEAD` --build-arg VERSION="${CIRCLE_TAG:-99.99.99}" . && e=0 && break || sleep 15; done && [ "$e" -eq "0" ]
-
-=======
     - ? |
         e=1 && for i in {1..5}; do
                 docker build --rm=false -t ${DOCKER_IMAGE}:${DOCKER_TAG} --build-arg BUILD_DATE=`date -u +"%Y-%m-%dT%H:%M:%SZ"` --build-arg VCS_REF=`git rev-parse --short HEAD` --build-arg VERSION="${CIRCLE_TAG:-99.99.99}" . && e=0 && break || sleep 15
@@ -49,28 +33,12 @@
         timeout: 3200
     - docker save -o $HOME/docker/cache.tar ubuntu:xenial-20161213 ${DOCKER_IMAGE}:${DOCKER_TAG} :
         timeout: 3200
->>>>>>> dd996f17
 test:
   override:
     - bash .circleci/participant.sh :
         parallel: true
         timeout: 3200
         environment:
-<<<<<<< HEAD
-          ONLYDOCS: $( git log --format=oneline -n 1 $CIRCLE_SHA1 | grep -qviP 'docs[ _]?only'; echo ${PIPESTATUS[1]} )
-    - bash .circleci/group.sh :
-        parallel: true
-        environment:
-          ONLYDOCS: $( git log --format=oneline -n 1 $CIRCLE_SHA1 | grep -qviP 'docs[ _]?only'; echo ${PIPESTATUS[1]} )
-    - bash .circleci/check_outputs.sh :
-        parallel: true
-        environment:
-          ONLYDOCS: $( git log --format=oneline -n 1 $CIRCLE_SHA1 | grep -qviP 'docs[ _]?only'; echo ${PIPESTATUS[1]} )
-    - bash .circleci/check_iqms.sh :
-        parallel: true
-        environment:
-          ONLYDOCS: $( git log --format=oneline -n 1 $CIRCLE_SHA1 | grep -qviP 'docs[ _]?only'; echo ${PIPESTATUS[1]} )
-=======
           GIT_COMMIT_MSG: $( git log --format=oneline -n 1 $CIRCLE_SHA1 )
     - bash .circleci/group.sh :
         parallel: true
@@ -85,7 +53,6 @@
         parallel: true
         environment:
           GIT_COMMIT_MSG: $( git log --format=oneline -n 1 $CIRCLE_SHA1 )
->>>>>>> dd996f17
 
 general:
   artifacts:
