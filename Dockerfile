FROM oesteban/crn_nipype_py3:latest

ADD build/files/run_* /usr/bin/
RUN chmod +x /usr/bin/run_*

WORKDIR /root/src
<<<<<<< HEAD
ADD . mriqc/

=======
COPY . mriqc/
>>>>>>> 6fe18421
# Install nipype & mriqc
RUN source activate crnenv && \
    cd mriqc && \
    pip install -e . && \
    python -c "from matplotlib import font_manager" && \
    python -c "from mriqc.data import get_brainweb_1mm_normal; get_brainweb_1mm_normal()"

<<<<<<< HEAD
WORKDIR /root/

=======

COPY build/files/run_* /usr/bin/
RUN chmod +x /usr/bin/run_*
>>>>>>> 6fe18421

WORKDIR /scratch
ENTRYPOINT ["/usr/bin/run_mriqc"]
CMD ["--help"]<|MERGE_RESOLUTION|>--- conflicted
+++ resolved
@@ -4,12 +4,9 @@
 RUN chmod +x /usr/bin/run_*
 
 WORKDIR /root/src
-<<<<<<< HEAD
-ADD . mriqc/
 
-=======
 COPY . mriqc/
->>>>>>> 6fe18421
+
 # Install nipype & mriqc
 RUN source activate crnenv && \
     cd mriqc && \
@@ -17,14 +14,8 @@
     python -c "from matplotlib import font_manager" && \
     python -c "from mriqc.data import get_brainweb_1mm_normal; get_brainweb_1mm_normal()"
 
-<<<<<<< HEAD
-WORKDIR /root/
-
-=======
-
 COPY build/files/run_* /usr/bin/
 RUN chmod +x /usr/bin/run_*
->>>>>>> 6fe18421
 
 WORKDIR /scratch
 ENTRYPOINT ["/usr/bin/run_mriqc"]
